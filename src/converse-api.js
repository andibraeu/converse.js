--- conflicted
+++ resolved
@@ -110,24 +110,14 @@
                     _converse.log("chats.open: You need to provide at least one JID", "error");
                     return null;
                 } else if (_.isString(jids)) {
-<<<<<<< HEAD
                     chatbox = _converse.wrappedChatBox(
-                        _converse.chatboxes.getChatBox(jids, true).trigger('show')
-=======
-                    chatbox = converse.wrappedChatBox(
-                        converse.chatboxes.getChatBox(jids, true, attrs).trigger('show')
->>>>>>> cbc0a40e
+                        _converse.chatboxes.getChatBox(jids, true, attrs).trigger('show')
                     );
                     return chatbox;
                 }
                 return _.map(jids, function (jid) {
-<<<<<<< HEAD
                     chatbox = _converse.wrappedChatBox(
-                        _converse.chatboxes.getChatBox(jid, true).trigger('show')
-=======
-                    chatbox = converse.wrappedChatBox(
-                        converse.chatboxes.getChatBox(jid, true, attrs).trigger('show')
->>>>>>> cbc0a40e
+                        _converse.chatboxes.getChatBox(jid, true, attrs).trigger('show')
                     );
                     return chatbox;
                 });
