--- conflicted
+++ resolved
@@ -240,88 +240,63 @@
         var OPENED = 'opened';
         var CLOSED = 'closed';
 
+        // Detect support for the user's locale
+        // ------------------------------------
+        this.isConverseLocale = function (locale) { return typeof locales[locale] !== "undefined"; };
+        this.isMomentLocale = function (locale) { return moment.locale() != moment.locale(locale); };
+
+        this.isLocaleAvailable = function (locale, available) {
+            /* Check whether the locale or sub locale (e.g. en-US, en) is supported.
+             *
+             * Parameters:
+             *      (Function) available - returns a boolean indicating whether the locale is supported
+             */
+            if (available(locale)) {
+                return locale;
+            } else {
+                var sublocale = locale.split("-")[0];
+                if (sublocale != locale && available(sublocale)) {
+                    return sublocale;
+                }
+            }
+        };
+		
+        this.detectLocale = function (library_check) {
+            /* Determine which locale is supported by the user's system as well
+             * as by the relevant library (e.g. converse.js or moment.js).
+             *
+             * Parameters:
+             *      (Function) library_check - returns a boolean indicating whether the locale is supported
+             */
+            var locale, i;
+            if (window.navigator.userLanguage) {
+                locale = this.isLocaleAvailable(window.navigator.userLanguage, library_check);
+            }
+            if (window.navigator.languages && !locale) {
+                for (i=0; i<window.navigator.languages.length && !locale; i++) {
+                    locale = this.isLocaleAvailable(window.navigator.languages[i], library_check);
+                }
+            }
+            if (window.navigator.browserLanguage && !locale) {
+                locale = this.isLocaleAvailable(window.navigator.browserLanguage, library_check);
+            }
+            if (window.navigator.language && !locale) {
+                locale = this.isLocaleAvailable(window.navigator.language, library_check);
+            }
+            if (window.navigator.systemLanguage && !locale) {
+                locale = this.isLocaleAvailable(window.navigator.systemLanguage, library_check);
+            }
+            return locale || locales.en;
+        };
+		
+        if (!moment.locale) { //moment.lang is deprecated after 2.8.1, use moment.locale instead
+            moment.locale = moment.lang;
+        }
+        moment.locale(this.detectLocale(this.isMomentLocale));
+        this.i18n = settings.i18n ? settings.i18n : locales[this.detectLocale(this.isConverseLocale)];
+
         // Translation machinery
         // ---------------------
-<<<<<<< HEAD
-        this.isAvailableLocale = function (locale) {
-            if (locales[locale]) {
-                return locales[locale];
-            } else {
-                var sublocale = locale.split("-")[0];
-                if (sublocale != locale && locales[sublocale]) {
-                    return locales[sublocale];
-=======
-        //test for MomentJS
-        this.testMomentLocale = function(locale){
-            oldlang=moment.locale();
-            newlang=moment.locale(locale);
-            return (newlang != oldlang);
-        }
-
-        //test for COnverseJS
-        this.testConverseLocale = function (locale){
-            return (locales[locale]);
-        }
-		
-        //Check locale and sub locale (e.g. locale: en-US  sublocale: en)
-        this.isAvailableLocale = function (locale,available) {
-            ret = null;
-            if (available(locale)) {
-                ret = locale;
-            } else{
-                sublocale=locale.split("-")[0];
-                if (sublocale!=locale && available(sublocale)) {
-                    ret=sublocale;
->>>>>>> f75b3a07
-                }
-            }
-            return null;
-        };
-<<<<<<< HEAD
-		
-        this.detectLocale = function () {
-            var ret, i;
-            if (window.navigator.userLanguage) {
-                return this.isAvailableLocale(window.navigator.userLanguage);
-            } else if (window.navigator.languages) {
-                for (i=0; i < window.navigator.languages.length && !ret; i++) {
-                    ret = this.isAvailableLocale(window.navigator.languages[i]);
-=======
-
-        //Check Browser information
-        this.detectLocale = function (testLocale) {
-            ret = null;
-            if (window.navigator.userLanguage) ret = this.isAvailableLocale(window.navigator.userLanguage, testLocale);
-            else if (window.navigator.languages && !ret) {
-                for (var i = 0; i < window.navigator.languages.length && !ret; i++) {
-                    ret = this.isAvailableLocale(window.navigator.languages[i], testLocale);
->>>>>>> f75b3a07
-                }
-                return ret || locales.en;
-            } else if (window.navigator.browserLanguage) {
-                return this.isAvailableLocale(window.navigator.browserLanguage);
-            } else if (window.navigator.language) {
-                return this.isAvailableLocale(window.navigator.language);
-            } else if (window.navigator.systemLanguage) {
-                return this.isAvailableLocale(window.navigator.systemLanguage);
-            } else {
-                return locales.en;
-            }
-<<<<<<< HEAD
-=======
-            else if (window.navigator.browserLanguage && !ret) ret = this.isAvailableLocale(window.navigator.browserLanguage, testLocale);
-            else if (window.navigator.language && !ret) ret = this.isAvailableLocale(window.navigator.language, testLocale);
-            else if (window.navigator.systemLanguage && !ret) ret = this.isAvailableLocale(window.navigator.systemLanguage, testLocale);
-            if (!ret) { ret = 'en'; }
-            return ret;
->>>>>>> f75b3a07
-        };
-		
-        this.i18n = settings.i18n ? settings.i18n : locales[this.detectLocale(this.testConverseLocale)];
-		
-        if (!moment.locale) moment.locale=moment.lang; //moment.lang is deprecated after 2.8.1, use moment.locale instead
-        moment.locale(this.detectLocale(this.testMomentLocale));
-
         var __ = $.proxy(utils.__, this);
         var ___ = utils.___;
 
