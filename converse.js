/*!
 * Converse.js (Web-based XMPP instant messaging client)
 * http://conversejs.org
 *
 * Copyright (c) 2012, Jan-Carel Brand <jc@opkode.com>
 * Dual licensed under the MIT and GPL Licenses
 */

// AMD/global registrations
(function (root, factory) {
    if (console===undefined || console.log===undefined) {
        console = { log: function () {}, error: function () {} };
    }
    if (typeof define === 'function' && define.amd) {
        define("converse", [
            "otr",
            "crypto.aes",
            "locales",
            "backbone.localStorage",
            "jquery.tinysort",
            "strophe",
            "strophe.muc",
            "strophe.roster",
            "strophe.vcard",
            "strophe.disco"
            ], function(otr, crypto) {
                // Use Mustache style syntax for variable interpolation
                _.templateSettings = {
                    evaluate : /\{\[([\s\S]+?)\]\}/g,
                    interpolate : /\{\{([\s\S]+?)\}\}/g
                };
                return factory(jQuery, _, crypto, otr, console);
            }
        );
    } else {
        // Browser globals
        _.templateSettings = {
            evaluate : /\{\[([\s\S]+?)\]\}/g,
            interpolate : /\{\{([\s\S]+?)\}\}/g
        };
        root.converse = factory(jQuery, _, crypto, otr, console || {log: function(){}});
    }
}(this, function ($, _, crypto, otr, console) {
    var converse = {};
    converse.initialize = function (settings, callback) {
        // Constants
        var UNENCRYPTED = 0;
        var UNVERIFIED= 1;
        var VERIFIED= 2;
        var FINISHED = 3;
        var KEY = {
            ENTER: 13
        };

        // Default values
        var converse = this;
        this.animate = true;
        this.auto_list_rooms = false;
        this.auto_subscribe = false;
        this.bosh_service_url = undefined; // The BOSH connection manager URL.
        this.callback = callback || function () {};
        this.debug = false;
        this.hide_muc_server = false;
        this.i18n = locales.en;
<<<<<<< HEAD
        this.allow_otr = true;
=======
        this.allow_muc = true;
>>>>>>> 6d026f01
        this.prebind = false;
        this.show_controlbox_by_default = false;
        this.show_toolbar = true;
        this.testing = false; // Exposes sensitive data for testing. Never set to true in production systems!
        this.xhr_custom_status = false;
        this.xhr_user_search = false;

        // Allow only the whitelisted settings attributes to be overwritten,
        // nothing else.
        whitelist = [
            'animate',
            'auto_list_rooms',
            'auto_subscribe',
            'bosh_service_url',
            'connection',
            'debug',
            'fullname',
            'hide_muc_server',
            'i18n',
<<<<<<< HEAD
            'jid',
            'allow_otr',
=======
            'allow_muc',
>>>>>>> 6d026f01
            'prebind',
            'rid',
            'show_controlbox_by_default',
            'show_toolbar',
            'sid',
            'testing',
            'xhr_custom_status',
            'xhr_user_search'
        ];
        _.extend(this, _.pick(settings, whitelist));

        var __ = $.proxy(function (str) {
            // Translation factory 
            if (this.i18n === undefined) {
                this.i18n = locales.en;
            }
            var t = this.i18n.translate(str);
            if (arguments.length>1) {
                return t.fetch.apply(t, [].slice.call(arguments,1));
            } else {
                return t.fetch();
            }
        }, this);

        var ___ = function (str) {
            /* XXX: This is part of a hack to get gettext to scan strings to be
             * translated. Strings we cannot send to the function above because
             * they require variable interpolation and we don't yet have the
             * variables at scan time.
             *
             * See actionInfoMessages
             */
            return str;
        };
        var OTR_CLASS_MAPPING = {};
        OTR_CLASS_MAPPING[UNENCRYPTED] = 'unencrypted';
        OTR_CLASS_MAPPING[UNVERIFIED] = 'unverified';
        OTR_CLASS_MAPPING[VERIFIED] = 'verified';
        OTR_CLASS_MAPPING[FINISHED] = 'finished';

        var OTR_TRANSLATED_MAPPING  = {};
        OTR_TRANSLATED_MAPPING[UNENCRYPTED] = __('unencrypted');
        OTR_TRANSLATED_MAPPING[UNVERIFIED] = __('unverified');
        OTR_TRANSLATED_MAPPING[VERIFIED] = __('verified');
        OTR_TRANSLATED_MAPPING[FINISHED] = __('finished');

        this.msg_counter = 0;
        this.autoLink = function (text) {
            // Convert URLs into hyperlinks
            var re = /((http|https|ftp):\/\/[\w?=&.\/\-;#~%\-]+(?![\w\s?&.\/;#~%"=\-]*>))/g;
            return text.replace(re, '<a target="_blank" href="$1">$1</a>');
        };

        this.giveFeedback = function (message, klass) {
            $('.conn-feedback').text(message);
            $('.conn-feedback').attr('class', 'conn-feedback');
            if (klass) {
                $('.conn-feedback').addClass(klass);
            }
        };

        this.log = function (txt, level) {
            if (this.debug) {
                if (level == 'error') {
                    console.log('ERROR: '+txt);
                } else {
                    console.log(txt);
                }
            }
        };

        this.onConnect = function (status) {
            if (status === Strophe.Status.CONNECTED) {
                converse.log('Connected');
                converse.onConnected();
            } else if (status === Strophe.Status.DISCONNECTED) {
                //if ($button) { $button.show().siblings('span').remove(); }
                converse.giveFeedback(__('Disconnected'), 'error');
                //converse.connection.connect(connection.jid, connection.pass, converse.onConnect);
            } else if (status === Strophe.Status.Error) {
                if ($button) { $button.show().siblings('span').remove(); }
                converse.giveFeedback(__('Error'), 'error');
            } else if (status === Strophe.Status.CONNECTING) {
                converse.giveFeedback(__('Connecting'));
            } else if (status === Strophe.Status.CONNFAIL) {
                converse.chatboxesview.views.controlbox.trigger('connection-fail');
                converse.giveFeedback(__('Connection Failed'), 'error');
            } else if (status === Strophe.Status.AUTHENTICATING) {
                converse.giveFeedback(__('Authenticating'));
            } else if (status === Strophe.Status.AUTHFAIL) {
                converse.chatboxesview.views.controlbox.trigger('auth-fail');
                converse.giveFeedback(__('Authentication Failed'), 'error');
            } else if (status === Strophe.Status.DISCONNECTING) {
                converse.giveFeedback(__('Disconnecting'), 'error');
                converse.connection.connect(connection.jid, connection.pass, converse.onConnect);
            } else if (status === Strophe.Status.ATTACHED) {
                converse.log('Attached');
                converse.onConnected();
            }
        };

        this.toISOString = function (date) {
            var pad;
            if (typeof date.toISOString !== 'undefined') {
                return date.toISOString();
            } else {
                // IE <= 8 Doesn't have toISOStringMethod
                pad = function (num) {
                    return (num < 10) ? '0' + num : '' + num;
                };
                return date.getUTCFullYear() + '-' +
                    pad(date.getUTCMonth() + 1) + '-' +
                    pad(date.getUTCDate()) + 'T' +
                    pad(date.getUTCHours()) + ':' +
                    pad(date.getUTCMinutes()) + ':' +
                    pad(date.getUTCSeconds()) + '.000Z';
            }
        };

        this.parseISO8601 = function (datestr) {
            /* Parses string formatted as 2013-02-14T11:27:08.268Z to a Date obj.
            */
            var numericKeys = [1, 4, 5, 6, 7, 10, 11],
                struct = /^\s*(\d{4})-(\d{2})-(\d{2})T(\d{2}):(\d{2}):(\d{2}\.?\d*)Z\s*$/.exec(datestr),
                minutesOffset = 0,
                i, k;

            for (i = 0; (k = numericKeys[i]); ++i) {
                struct[k] = +struct[k] || 0;
            }
            // allow undefined days and months
            struct[2] = (+struct[2] || 1) - 1;
            struct[3] = +struct[3] || 1;
            if (struct[8] !== 'Z' && struct[9] !== undefined) {
                minutesOffset = struct[10] * 60 + struct[11];

                if (struct[9] === '+') {
                    minutesOffset = 0 - minutesOffset;
                }
            }
            return new Date(Date.UTC(struct[1], struct[2], struct[3], struct[4], struct[5] + minutesOffset, struct[6], struct[7]));
        };

        this.updateMsgCounter = function () {
            if (this.msg_counter > 0) {
                if (document.title.search(/^Messages \(\d+\) /) == -1) {
                    document.title = "Messages (" + this.msg_counter + ") " + document.title;
                } else {
                    document.title = document.title.replace(/^Messages \(\d+\) /, "Messages (" + this.msg_counter + ") ");
                }
                window.blur();
                window.focus();
            } else if (document.title.search(/^Messages \(\d+\) /) != -1) {
                document.title = document.title.replace(/^Messages \(\d+\) /, "");
            }
        };

        this.incrementMsgCounter = function () {
            this.msg_counter += 1;
            this.updateMsgCounter();
        };

        this.clearMsgCounter = function () {
            this.msg_counter = 0;
            this.updateMsgCounter();
        };

        this.collections = {
            /* FIXME: XEP-0136 specifies 'urn:xmpp:archive' but the mod_archive_odbc
            *  add-on for ejabberd wants the URL below. This might break for other
            *  Jabber servers.
            */
            'URI': 'http://www.xmpp.org/extensions/xep-0136.html#ns'
        };

        this.collections.getLastCollection = function (jid, callback) {
            var bare_jid = Strophe.getBareJidFromJid(jid),
                iq = $iq({'type':'get'})
                        .c('list', {'xmlns': this.URI,
                                    'with': bare_jid
                                    })
                        .c('set', {'xmlns': 'http://jabber.org/protocol/rsm'})
                        .c('before').up()
                        .c('max')
                        .t('1');

            converse.connection.sendIQ(iq,
                callback,
                function () {
                    converse.log('Error while retrieving collections');
                });
        };

        this.collections.getLastMessages = function (jid, callback) {
            var that = this;
            this.getLastCollection(jid, function (result) {
                // Retrieve the last page of a collection (max 30 elements).
                var $collection = $(result).find('chat'),
                    jid = $collection.attr('with'),
                    start = $collection.attr('start'),
                    iq = $iq({'type':'get'})
                            .c('retrieve', {'start': start,
                                        'xmlns': that.URI,
                                        'with': jid
                                        })
                            .c('set', {'xmlns': 'http://jabber.org/protocol/rsm'})
                            .c('max')
                            .t('30');
                converse.connection.sendIQ(iq, callback);
            });
        };

        this.Message = Backbone.Model.extend();

        this.Messages = Backbone.Collection.extend({
            model: converse.Message
        });

        this.ChatBox = Backbone.Model.extend({
            initialize: function () {
                if (this.get('box_id') !== 'controlbox') {
                    if (_.contains([UNVERIFIED, VERIFIED], this.get('otr_status'))) {
                        this.initiateOTR();
                    }
                    this.messages = new converse.Messages();
                    this.messages.localStorage = new Backbone.LocalStorage(
                        hex_sha1('converse.messages'+this.get('jid')+converse.bare_jid));
                    this.set({
                        'user_id' : Strophe.getNodeFromJid(this.get('jid')),
                        'box_id' : hex_sha1(this.get('jid')),
                        'otr_status': this.get('otr_status') || UNENCRYPTED 
                    });
                }
            },

            getSession: function () {
                // XXX: sessionStorage is not supported in IE < 8. Perhaps a
                // user alert is required here...
                var saved_key = window.sessionStorage[hex_sha1(this.id+'priv_key')];
                var instance_tag = window.sessionStorage[hex_sha1(this.id+'instance_tag')];
                var cipher = crypto.lib.PasswordBasedCipher;
                var pass = converse.connection.pass;
                var result, key;
                if (saved_key && instance_tag) {
                    var decrypted = cipher.decrypt(crypto.algo.AES, saved_key, pass);
                    key = otr.DSA.parsePrivate(decrypted.toString(crypto.enc.Latin1));
                    if (cipher.decrypt(crypto.algo.AES, this.get('pass_check'), pass).toString(crypto.enc.Latin1) === 'match') {
                        // Verified that the user's password is still the same
                        this.trigger('showHelpMessages', [__('Re-establishing encrypted session')]);
                        return {
                            'key': key,
                            'instance_tag': instance_tag
                        };
                    }
                } 
                // We need to generate a new key and instance tag
                result = alert(__('Your browser needs to generate a private key, which will be used in your encrypted chat session. This can take up to 30 seconds during which your browser might freeze and become unresponsive.'));
                instance_tag = otr.OTR.makeInstanceTag();
                key = new otr.DSA();
                // Encrypt the key and set in sessionStorage. Also store
                // instance tag
                window.sessionStorage[hex_sha1(this.id+'priv_key')] = 
                    cipher.encrypt(crypto.algo.AES, key.packPrivate(), pass).toString();
                window.sessionStorage[hex_sha1(this.id+'instance_tag')] = instance_tag;

                this.trigger('showHelpMessages', [__('Private key generated.')]);
                this.save({'pass_check': cipher.encrypt(crypto.algo.AES, 'match', pass).toString()});
                return {
                    'key': key,
                    'instance_tag': instance_tag
                };
            },

            updateOTRStatus: function (state) {
                switch (state) {
                    case otr.OTR.CONST.STATUS_AKE_SUCCESS:
                        if (this.otr.msgstate === otr.OTR.CONST.MSGSTATE_ENCRYPTED) {
                            this.save({'otr_status': UNVERIFIED});
                        }
                        break;
                    case otr.OTR.CONST.STATUS_END_OTR:
                        if (this.otr.msgstate === otr.OTR.CONST.MSGSTATE_FINISHED) {
                            this.save({'otr_status': FINISHED});
                        } else if (this.otr.msgstate === otr.OTR.CONST.MSGSTATE_PLAINTEXT) {
                            this.save({'otr_status': UNENCRYPTED});
                        }
                        break;
                }
            },

            onSMP: function (type, data) {
                // Event handler for SMP (Socialist's Millionaire Protocol)
                // used by OTR (off-the-record).
                switch (type) {
                    case 'question':
                        this.otr.smpSecret(prompt(__(
                            'Authentication request from %1$s\n\nYour buddy is attempting to verify your identity, by asking you the question below.\n\n%2$s',
                            [this.get('fullname'), data])));
                        break;
                    case 'trust':
                        if (this.otr.trust === true) {
                            this.save({'otr_status': VERIFIED});
                        } else {
                            this.trigger(
                                'showHelpMessages',
                                [__("Could not verify this user's identify.")],
                                'error');
                            this.save({'otr_status': UNVERIFIED});
                        }
                        break;
                    default:
                        throw new Error('Unknown type.');
                }
            },

            initiateOTR: function (query_msg) {
                // Sets up an OTR object through which we can send and receive
                // encrypted messages.
                //
                // If 'query_msg' is passed in, it means there is an alread incoming
                // query message from our buddy. Otherwise, it is us who will
                // send the query message to them.
                this.save({'otr_status': UNENCRYPTED});
                session = this.getSession();
                this.otr = new otr.OTR({
                    fragment_size: 140,
                    send_interval: 200,
                    priv: session.key,
                    instance_tag: session.instance_tag,
                    debug: this.debug
                });
                this.otr.on('status', $.proxy(this.updateOTRStatus, this));
                this.otr.on('smp', $.proxy(this.onSMP, this));

                this.otr.on('ui', $.proxy(function (msg) {
                    this.trigger('showReceivedOTRMessage', msg);
                }, this));
                this.otr.on('io', $.proxy(function (msg) {
                    this.trigger('sendMessageStanza', msg);
                }, this));
                this.otr.on('error', $.proxy(function (msg) {
                    this.trigger('showOTRError', msg);
                }, this));

                if (query_msg) {
                    this.otr.receiveMsg(query_msg);
                } else {
                    this.otr.sendQueryMsg();
                }
            },

            endOTR: function () {
                if (this.otr) {
                    this.otr.endOtr();
                }
                this.save({'otr_status': UNENCRYPTED});
            },

            createMessage: function (message) {
                var $message = $(message),
                    body = converse.autoLink($message.children('body').text()),
                    from = Strophe.getBareJidFromJid($message.attr('from')),
                    composing = $message.find('composing'),
                    delayed = $message.find('delay').length > 0,
                    fullname = (this.get('fullname')||'').split(' ')[0],
                    stamp, time, sender;

                if (!body) {
                    if (composing.length) {
                        this.messages.add({
                            fullname: fullname,
                            sender: 'them',
                            delayed: delayed,
                            time: converse.toISOString(new Date()),
                            composing: composing.length
                        });
                    }
                } else {
                    if (delayed) {
                        stamp = $message.find('delay').attr('stamp');
                        time = stamp;
                    } else {
                        time = converse.toISOString(new Date());
                    }
                    if (from == converse.bare_jid) {
                        sender = 'me';
                    } else {
                        sender = 'them';
                    }
                    this.messages.create({
                        fullname: fullname,
                        sender: sender,
                        delayed: delayed,
                        time: time,
                        message: body
                    });
                }
            },

            messageReceived: function (message) {
                var $body = $(message).children('body');
                var text = ($body.length > 0 ? converse.autoLink($body.text()) : undefined);
                if ((!text) || (!converse.allow_otr)) {
                    return this.createMessage(message);
                }
                if (_.contains([UNVERIFIED, VERIFIED], this.get('otr_status'))) {
                    this.otr.receiveMsg(text);
                } else {
                    if (text.match(/^\?OTR/)) {
                        // They want to initiate OTR
                        if (!this.otr) {
                            this.initiateOTR(text);
                        } else {
                            this.otr.receiveMsg(text);
                        }
                    } else {
                        // Normal unencrypted message.
                        this.createMessage(message);
                    }
                }
            }
        });

        this.ChatBoxView = Backbone.View.extend({
            length: 200,
            tagName: 'div',
            className: 'chatbox',

            events: {
                'click .close-chatbox-button': 'closeChat',
                'keypress textarea.chat-textarea': 'keyPressed',
                'click .toggle-otr': 'toggleOTRMenu',
                'click .start-otr': 'startOTRFromToolbar',
                'click .end-otr': 'endOTR',
                'click .auth-otr': 'authOTR'
            },

            template: _.template(
                '<div class="chat-head chat-head-chatbox">' +
                    '<a class="close-chatbox-button icon-close"></a>' +
                    '<a href="{{url}}" target="_blank" class="user">' +
                        '<div class="chat-title"> {{ fullname }} </div>' +
                    '</a>' +
                    '<p class="user-custom-message"><p/>' +
                '</div>' +
                '<div class="chat-content"></div>' +
                '<form class="sendXMPPMessage" action="" method="post">' +
                    '{[ if ('+converse.show_toolbar+') { ]}' +
                        '<ul class="chat-toolbar no-text-select"></ul>'+
                    '{[ } ]}' +
                '<textarea ' +
                    'type="text" ' +
                    'class="chat-textarea" ' +
                    'placeholder="'+__('Personal message')+'"/>'+
                '</form>'
            ),

            toolbar_template: _.template(
                '{[ if (allow_otr)  { ]}' +
                    '<li class="toggle-otr {{otr_status_class}}" title="{{otr_tooltip}}">'+
                        '<span class="chat-toolbar-text">{{otr_translated_status}}</span>'+
                        '{[ if (otr_status == "'+UNENCRYPTED+'") { ]}' +
                            '<span class="icon-unlocked"></span>'+
                        '{[ } ]}' +
                        '{[ if (otr_status == "'+UNVERIFIED+'") { ]}' +
                            '<span class="icon-lock"></span>'+
                        '{[ } ]}' +
                        '{[ if (otr_status == "'+VERIFIED+'") { ]}' +
                            '<span class="icon-lock"></span>'+
                        '{[ } ]}' +
                        '{[ if (otr_status == "'+FINISHED+'") { ]}' +
                            '<span class="icon-unlocked"></span>'+
                        '{[ } ]}' +
                        '<ul>'+
                            '{[ if (otr_status == "'+UNENCRYPTED+'") { ]}' +
                                '<li><a class="start-otr" href="#">'+__('Start encrypted conversation')+'</a></li>'+
                            '{[ } ]}' +
                            '{[ if (otr_status != "'+UNENCRYPTED+'") { ]}' +
                                '<li><a class="start-otr" href="#">'+__('Refresh encrypted conversation')+'</a></li>'+
                                '<li><a class="end-otr" href="#">'+__('End encrypted conversation')+'</a></li>'+
                                '<li><a class="auth-otr" data-scheme="smp" href="#">'+__('Verify with SMP')+'</a></li>'+
                            '{[ } ]}' +
                            '{[ if (otr_status == "'+UNVERIFIED+'") { ]}' +
                                '<li><a class="auth-otr" data-scheme="fingerprint" href="#">'+__('Verify with fingerprints')+'</a></li>'+
                            '{[ } ]}' +
                            '<li><a href="http://www.cypherpunks.ca/otr/help/3.2.0/levels.php" target="_blank">'+__("What\'s this?")+'</a></li>'+
                        '</ul>'+
                    '</li>'+
                '{[ } ]}'
            ),

            message_template: _.template(
                '<div class="chat-message {{extra_classes}}">' +
                    '<span class="chat-message-{{sender}}">{{time}} {{username}}:&nbsp;</span>' +
                    '<span class="chat-message-content">{{message}}</span>' +
                '</div>'),

            action_template: _.template(
                '<div class="chat-message {{extra_classes}}">' +
                    '<span class="chat-message-{{sender}}">{{time}} **{{username}} </span>' +
                    '<span class="chat-message-content">{{message}}</span>' +
                '</div>'),

            new_day_template: _.template(
                '<time class="chat-date" datetime="{{isodate}}">{{datestring}}</time>'
                ),

            initialize: function (){
                this.model.messages.on('add', this.onMessageAdded, this);
                this.model.on('show', this.show, this);
                this.model.on('destroy', this.hide, this);
                this.model.on('change', this.onChange, this);
                this.model.on('showOTRError', this.showOTRError, this);
                this.model.on('buddyStartsOTR', this.buddyStartsOTR, this);
                this.model.on('showHelpMessages', this.showHelpMessages, this);
                this.model.on('sendMessageStanza', this.sendMessageStanza, this);
                this.model.on('showSentOTRMessage', function (text) {
                    this.showOTRMessage(text, 'me');
                }, this);
                this.model.on('showReceivedOTRMessage', function (text) {
                    this.showOTRMessage(text, 'them');
                }, this);
                this.updateVCard();
                this.$el.appendTo(converse.chatboxesview.$el);
                this.render().show().model.messages.fetch({add: true});
                if (this.model.get('status')) {
                    this.showStatusMessage(this.model.get('status'));
                }
            },

            render: function () {
                this.$el.attr('id', this.model.get('box_id'))
                    .html(this.template(this.model.toJSON()));
                this.renderToolbar().renderAvatar();
                return this;
            },

            showStatusNotification: function (message, replace) {
                var $chat_content = this.$el.find('.chat-content');
                $chat_content.find('div.chat-event').remove().end()
                    .append($('<div class="chat-event"></div>').text(message));
                this.scrollDown();
            },

            showMessage: function ($el, msg_dict) {
                var this_date = converse.parseISO8601(msg_dict.time),
                    text = msg_dict.message,
                    match = text.match(/^\/(.*?)(?: (.*))?$/),
                    sender = msg_dict.sender,
                    template, username;

                if ((match) && (match[1] === 'me')) {
                    text = text.replace(/^\/me/, '');
                    template = this.action_template;
                    username = msg_dict.fullname;
                } else  {
                    template = this.message_template;
                    username = sender === 'me' && __('me') || msg_dict.fullname;
                }
                $el.find('div.chat-event').remove();
                $el.append(
                    template({
                        'sender': sender,
                        'time': this_date.toTimeString().substring(0,5),
                        'message': text,
                        'username': username,
                        'extra_classes': msg_dict.delayed && 'delayed' || ''
                    }));
                return this.scrollDown();
            },

            showOTRMessage:  function (text, sender) {
                /* "Off-the-record" messages are encrypted and not stored at all,
                 * so we don't have a backbone converse.Message object to work with.
                 */
                var username = sender === 'me' && sender || this.model.get('fullname');
                var $el = this.$el.find('.chat-content');
                $el.find('div.chat-event').remove();
                $el.append(
                    this.message_template({
                        'sender': sender,
                        'time': (new Date()).toTimeString().substring(0,5),
                        'message': text,
                        'username': username,
                        'extra_classes': ''
                    }));
                return this.scrollDown();
            },

            showHelpMessages: function (msgs, type) {
                var $chat_content = this.$el.find('.chat-content'), i,
                    msgs_length = msgs.length;
                for (i=0; i<msgs_length; i++) {
                    $chat_content.append($('<div class="chat-'+(type||'info')+'">'+msgs[i]+'</div>'));
                }
                return this.scrollDown();
            },

            onMessageAdded: function (message) {
                var time = message.get('time'),
                    times = this.model.messages.pluck('time'),
                    this_date = converse.parseISO8601(time),
                    $chat_content = this.$el.find('.chat-content'),
                    previous_message, idx, prev_date, isodate, text, match;

                // If this message is on a different day than the one received
                // prior, then indicate it on the chatbox.
                idx = _.indexOf(times, time)-1;
                if (idx >= 0) {
                    previous_message = this.model.messages.at(idx);
                    prev_date = converse.parseISO8601(previous_message.get('time'));
                    isodate = new Date(this_date.getTime());
                    isodate.setUTCHours(0,0,0,0);
                    isodate = converse.toISOString(isodate);
                    if (this.isDifferentDay(prev_date, this_date)) {
                        $chat_content.append(this.new_day_template({
                            isodate: isodate,
                            datestring: this_date.toString().substring(0,15)
                        }));
                    }
                }
                if (message.get('composing')) {
                    this.showStatusNotification(message.get('fullname')+' '+'is typing');
                    return;
                } else {
                    this.showMessage($chat_content, _.clone(message.attributes));
                }
                if ((message.get('sender') != 'me') && (converse.windowState == 'blur')) {
                    converse.incrementMsgCounter();
                }
                return this.scrollDown();
            },

            isDifferentDay: function (prev_date, next_date) {
                return (
                    (next_date.getDate() != prev_date.getDate()) ||
                    (next_date.getFullYear() != prev_date.getFullYear()) ||
                    (next_date.getMonth() != prev_date.getMonth()));
            },

            sendMessageStanza: function (text) {
                /*
                 * Sends the actual XML stanza to the XMPP server.
                 */
                // TODO: Look in ChatPartners to see what resources we have for the recipient.
                // if we have one resource, we sent to only that resources, if we have multiple
                // we send to the bare jid.
                var timestamp = (new Date()).getTime();
                var bare_jid = this.model.get('jid');
                var message = $msg({from: converse.connection.jid, to: bare_jid, type: 'chat', id: timestamp})
                    .c('body').t(text).up()
                    .c('active', {'xmlns': 'http://jabber.org/protocol/chatstates'});
                // Forward the message, so that other connected resources are also aware of it.
                // TODO: Forward the message only to other connected resources (inside the browser)
                var forwarded = $msg({to:converse.bare_jid, type:'chat', id:timestamp})
                                .c('forwarded', {xmlns:'urn:xmpp:forward:0'})
                                .c('delay', {xmns:'urn:xmpp:delay',stamp:timestamp}).up()
                                .cnode(message.tree());

                converse.connection.send(message);
                converse.connection.send(forwarded);
            },

            sendMessage: function (text) {
                var match = text.replace(/^\s*/, "").match(/^\/(.*)\s*$/), msgs;
                if (match) {
                    if (match[1] === "clear") {
                        this.$el.find('.chat-content').empty();
                        this.model.messages.reset().localStorage._clear();
                        return;
                    }
                    else if (match[1] === "help") {
                        msgs = [
                            '<strong>/help</strong>:'+__('Show this menu')+'',
                            '<strong>/me</strong>:'+__('Write in the third person')+'',
                            '<strong>/clear</strong>:'+__('Remove messages')+''
                            ];
                        this.showHelpMessages(msgs);
                        return;
                    } else if ((converse.allow_otr) || (match[1] === "endotr")) {
                        return this.endOTR();
                    } else if ((converse.allow_otr) || (match[1] === "otr")) {
                        return this.model.initiateOTR();
                    }
                }
                if (_.contains([UNVERIFIED, VERIFIED], this.model.get('otr_status'))) {
                    // Off-the-record encryption is active
                    this.model.otr.sendMsg(text);
                    this.model.trigger('showSentOTRMessage', text);
                } else {
                    // We only save unencrypted messages.
                    this.model.messages.create({
                        fullname: converse.xmppstatus.get('fullname')||converse.bare_jid,
                        sender: 'me',
                        time: converse.toISOString(new Date()),
                        message: text
                    });
                    this.sendMessageStanza(text);
                }
            },

            keyPressed: function (ev) {
                var $textarea = $(ev.target),
                    message, notify, composing;
                if(ev.keyCode == KEY.ENTER) {
                    ev.preventDefault();
                    message = $textarea.val();
                    $textarea.val('').focus();
                    if (message !== '') {
                        if (this.model.get('chatroom')) {
                            this.sendChatRoomMessage(message);
                        } else {
                            this.sendMessage(message);
                        }
                    }
                    this.$el.data('composing', false);
                } else if (!this.model.get('chatroom')) {
                    // composing data is only for single user chat
                    composing = this.$el.data('composing');
                    if (!composing) {
                        if (ev.keyCode != 47) {
                            // We don't send composing messages if the message
                            // starts with forward-slash.
                            notify = $msg({'to':this.model.get('jid'), 'type': 'chat'})
                                            .c('composing', {'xmlns':'http://jabber.org/protocol/chatstates'});
                            converse.connection.send(notify);
                        }
                        this.$el.data('composing', true);
                    }
                }
            },

            toggleOTRMenu: function (ev) {
                ev.stopPropagation();
                $(ev.currentTarget).children('ul').slideToggle(200, function () {
                    $(document).click(function() {
                        if ($('.toggle-otr ul').is(':visible')) {
                            $('.toggle-otr ul', this).slideUp();
                        }
                    });
                });
            },

            showOTRError: function (msg) {
                if (msg == 'Message cannot be sent at this time.') {
                    this.showHelpMessages(
                        [__('Your message could not be sent')], 'error');
                } else if (msg == 'Received an unencrypted message.') {
                    this.showHelpMessages(
                        [__('We received an unencrypted message')], 'error');
                } else if (msg == 'Received an unreadable encrypted message.') {
                    this.showHelpMessages(
                        [__('We received an unreadable encrypted message')],
                        'error');
                } else {
                    this.showHelpMessages(['Encryption error occured: '+msg], 'error');
                }
                console.log("OTR ERROR:"+msg);
            },

            buddyStartsOTR: function (ev) {
                this.showHelpMessages([__('This user has requested an encrypted session.')]);
                this.model.initiateOTR();
            },

            startOTRFromToolbar: function (ev) {
                $(ev.target).parent().parent().slideUp();
                ev.stopPropagation();
                this.model.initiateOTR();
            },

            endOTR: function (ev) {
                this.model.endOTR();
            },

            authOTR: function (ev) {
                var scheme = $(ev.target).data().scheme;
                var result, question, answer;
                if (scheme === 'fingerprint') {
                    result = confirm(__('Here are the fingerprints, please confirm them with %1$s, outside of this chat.\n\nFingerprint for you, %2$s: %3$s\n\nFingerprint for %1$s: %4$s\n\nIf you have confirmed that the fingerprints match, click OK, otherwise click Cancel.', [
                            this.model.get('fullname'),
                            converse.xmppstatus.get('fullname')||converse.bare_jid,
                            this.model.otr.priv.fingerprint(),
                            this.model.otr.their_priv_pk.fingerprint()
                        ]
                    ));
                    if (result === true) {
                        this.model.save({'otr_status': VERIFIED});
                    } else {
                        this.model.save({'otr_status': UNVERIFIED});
                    }
                } else if (scheme === 'smp') {
                    alert(__('You will be prompted to provide a security question and then an answer to that question.\n\nYour buddy will then be prompted the same question and if they type the exact same answer (case sensitive), their identity will have been verified.'));
                    question = prompt(__('What is your security question?'));
                    if (question) {
                        answer = prompt(__('What is the answer to the security question?'));
                        this.model.otr.smpSecret(answer, question);
                    }
                } else {
                    this.showHelpMessages([__('Invalid authentication scheme provided')], 'error');
                }
            },

            onChange: function (item, changed) {
                if (_.has(item.changed, 'chat_status')) {
                    var chat_status = item.get('chat_status'),
                        fullname = item.get('fullname');
                    if (this.$el.is(':visible')) {
                        if (chat_status === 'offline') {
                            this.showStatusNotification(fullname+' '+'has gone offline');
                        } else if (chat_status === 'away') {
                            this.showStatusNotification(fullname+' '+'has gone away');
                        } else if ((chat_status === 'dnd')) {
                            this.showStatusNotification(fullname+' '+'is busy');
                        } else if (chat_status === 'online') {
                            this.$el.find('div.chat-event').remove();
                        }
                    }
                } 
                if (_.has(item.changed, 'status')) {
                    this.showStatusMessage(item.get('status'));
                } 
                if (_.has(item.changed, 'image')) {
                    this.renderAvatar();
                }
                if (_.has(item.changed, 'otr_status')) {
                    this.renderToolbar().informOTRChange();
                }
                // TODO check for changed fullname as well
            },

            showStatusMessage: function (msg) {
                this.$el.find('p.user-custom-message').text(msg).attr('title', msg);
            },

            closeChat: function () {
                if (converse.connection) {
                    this.model.destroy();
                } else {
                    this.model.trigger('hide');
                }
            },

            updateVCard: function () {
                var jid = this.model.get('jid'),
                    rosteritem = converse.roster.get(jid);
                if ((rosteritem)&&(!rosteritem.get('vcard_updated'))) {
                    converse.getVCard(
                        jid,
                        $.proxy(function (jid, fullname, image, image_type, url) {
                            this.model.save({
                                'fullname' : fullname || jid,
                                'url': url,
                                'image_type': image_type,
                                'image': image,
                                'vcard_updated': converse.toISOString(new Date())
                            });
                        }, this),
                        $.proxy(function (stanza) {
                            converse.log("ChatBoxView.initialize: An error occured while fetching vcard");
                        }, this)
                    );
                }
            },

            informOTRChange: function () {
                var data = this.model.toJSON();
                var msgs = [];
                if (data.otr_status == UNENCRYPTED) {
                    msgs.push(__("Your messages are not encrypted anymore"));
                } else if (data.otr_status == UNVERIFIED){
                    msgs.push(__("Your messages are now encrypted but your buddy's identity has not been verified."));
                } else if (data.otr_status == VERIFIED){
                    msgs.push(__("Your buddy's identify has been verified."));
                } else if (data.otr_status == FINISHED){
                    msgs.push(__("Your buddy has ended encryption on their end, you should do the same."));
                }
                return this.showHelpMessages(msgs);
            },

            renderToolbar: function () {
                if (converse.show_toolbar) {
                    var data = this.model.toJSON();
                    if (data.otr_status == UNENCRYPTED) {
                        data.otr_tooltip = __('Your messages are not encrypted. Click here to enable OTR encryption.');
                    } else if (data.otr_status == UNVERIFIED){
                        data.otr_tooltip = __('Your messages are encrypted, but your buddy has not been verified.');
                    } else if (data.otr_status == VERIFIED){
                        data.otr_tooltip = __('Your messages are encrypted and your buddy verified.');
                    } else if (data.otr_status == FINISHED){
                        data.otr_tooltip = __('Your buddy has closed their end of the private session, you should do the same');
                    }
                    data.allow_otr = converse.allow_otr;
                    data.otr_translated_status = OTR_TRANSLATED_MAPPING[data.otr_status];
                    data.otr_status_class = OTR_CLASS_MAPPING[data.otr_status]; 
                    this.$el.find('.chat-toolbar').html(this.toolbar_template(data));
                }
                return this;
            },

            renderAvatar: function () {
                if (!this.model.get('image')) {
                    return;
                }
                var img_src = 'data:'+this.model.get('image_type')+';base64,'+this.model.get('image'),
                    canvas = $('<canvas height="33px" width="33px" class="avatar"></canvas>'),
                    ctx = canvas.get(0).getContext('2d'),
                    img = new Image();   // Create new Image object
                img.onload = function() {
                    var ratio = img.width/img.height;
                    ctx.drawImage(img, 0,0, 35*ratio, 35);
                };
                img.src = img_src;
                this.$el.find('.chat-title').before(canvas);
                return this;
            },

            focus: function () {
                this.$el.find('.chat-textarea').focus();
                return this;
            },

            hide: function () {
                if (converse.animate) {
                    this.$el.hide('fast');
                } else {
                    this.$el.hide();
                }
            },

            show: function () {
                if (this.$el.is(':visible') && this.$el.css('opacity') == "1") {
                    return this.focus();
                }
                if (converse.animate) {
                    this.$el.css({'opacity': 0, 'display': 'inline'}).animate({opacity: '1'}, 200);
                } else {
                    this.$el.css({'opacity': 1, 'display': 'inline'});
                }
                if (converse.connection) {
                    // Without a connection, we haven't yet initialized
                    // localstorage
                    this.model.save();
                }
                return this;
            },

            scrollDown: function () {
                var $content = this.$el.find('.chat-content');
                $content.scrollTop($content[0].scrollHeight);
                return this;
            }
        });

        this.ContactsPanel = Backbone.View.extend({
            tagName: 'div',
            className: 'oc-chat-content',
            id: 'users',
            events: {
                'click a.toggle-xmpp-contact-form': 'toggleContactForm',
                'submit form.add-xmpp-contact': 'addContactFromForm',
                'submit form.search-xmpp-contact': 'searchContacts',
                'click a.subscribe-to-user': 'addContactFromList'
            },

            tab_template: _.template('<li><a class="s current" href="#users">'+__('Contacts')+'</a></li>'),
            template: _.template(
                '<form class="set-xmpp-status" action="" method="post">'+
                    '<span id="xmpp-status-holder">'+
                        '<select id="select-xmpp-status" style="display:none">'+
                            '<option value="online">'+__('Online')+'</option>'+
                            '<option value="dnd">'+__('Busy')+'</option>'+
                            '<option value="away">'+__('Away')+'</option>'+
                            '<option value="offline">'+__('Offline')+'</option>'+
                        '</select>'+
                    '</span>'+
                '</form>'+
                '<dl class="add-converse-contact dropdown">' +
                    '<dt id="xmpp-contact-search" class="fancy-dropdown">' +
                        '<a class="toggle-xmpp-contact-form" href="#"'+
                            'title="'+__('Click to add new chat contacts')+'">'+
                        '<span class="icon-plus"></span>'+__('Add a contact')+'</a>' +
                    '</dt>' +
                    '<dd class="search-xmpp" style="display:none"><ul></ul></dd>' +
                '</dl>'
            ),

            add_contact_template: _.template(
                '<li>'+
                    '<form class="add-xmpp-contact">' +
                        '<input type="text" name="identifier" class="username" placeholder="'+__('Contact username')+'"/>' +
                        '<button type="submit">'+__('Add')+'</button>' +
                    '</form>'+
                '<li>'
            ),

            search_contact_template: _.template(
                '<li>'+
                    '<form class="search-xmpp-contact">' +
                        '<input type="text" name="identifier" class="username" placeholder="'+__('Contact name')+'"/>' +
                        '<button type="submit">'+__('Search')+'</button>' +
                    '</form>'+
                '<li>'
            ),

            initialize: function (cfg) {
                cfg.$parent.append(this.$el);
                this.$tabs = cfg.$parent.parent().find('#controlbox-tabs');
            },

            render: function () {
                var markup;
                this.$tabs.append(this.tab_template());
                if (converse.xhr_user_search) {
                    markup = this.search_contact_template();
                } else {
                    markup = this.add_contact_template();
                }
                this.$el.html(this.template());
                this.$el.find('.search-xmpp ul').append(markup);
                this.$el.append(converse.rosterview.$el);
                return this;
            },

            toggleContactForm: function (ev) {
                ev.preventDefault();
                this.$el.find('.search-xmpp').toggle('fast', function () {
                    if ($(this).is(':visible')) {
                        $(this).find('input.username').focus();
                    }
                });
            },

            searchContacts: function (ev) {
                ev.preventDefault();
                $.getJSON(portal_url + "/search-users?q=" + $(ev.target).find('input.username').val(), function (data) {
                    var $ul= $('.search-xmpp ul');
                    $ul.find('li.found-user').remove();
                    $ul.find('li.chat-info').remove();
                    if (!data.length) {
                        $ul.append('<li class="chat-info">'+__('No users found')+'</li>');
                    }

                    $(data).each(function (idx, obj) {
                        $ul.append(
                            $('<li class="found-user"></li>')
                            .append(
                                $('<a class="subscribe-to-user" href="#" title="'+__('Click to add as a chat contact')+'"></a>')
                                .attr('data-recipient', Strophe.escapeNode(obj.id)+'@'+converse.domain)
                                .text(obj.fullname)
                            )
                        );
                    });
                });
            },

            addContactFromForm: function (ev) {
                ev.preventDefault();
                var $input = $(ev.target).find('input');
                var jid = $input.val();
                if (! jid) {
                    // this is not a valid JID
                    $input.addClass('error');
                    return;
                }
                converse.getVCard(
                    jid,
                    $.proxy(function (jid, fullname, image, image_type, url) {
                        this.addContact(jid, fullname);
                    }, this),
                    $.proxy(function (stanza) {
                        converse.log("An error occured while fetching vcard");
                        var jid = $(stanza).attr('from');
                        this.addContact(jid, jid);
                    }, this));
                $('.search-xmpp').hide();
            },

            addContactFromList: function (ev) {
                ev.preventDefault();
                var $target = $(ev.target),
                    jid = $target.attr('data-recipient'),
                    name = $target.text();
                this.addContact(jid, name);
                $target.parent().remove();
                $('.search-xmpp').hide();
            },

            addContact: function (jid, name) {
                converse.connection.roster.add(jid, name, [], function (iq) {
                    converse.connection.roster.subscribe(jid, null, converse.xmppstatus.get('fullname'));
                });
            }
        });

        this.RoomsPanel = Backbone.View.extend({
            tagName: 'div',
            id: 'chatrooms',
            events: {
                'submit form.add-chatroom': 'createChatRoom',
                'click input#show-rooms': 'showRooms',
                'click a.open-room': 'createChatRoom',
                'click a.room-info': 'showRoomInfo'
            },
            room_template: _.template(
                '<dd class="available-chatroom">'+
                '<a class="open-room" data-room-jid="{{jid}}"'+
                    'title="'+__('Click to open this room')+'" href="#">{{name}}</a>'+
                '<a class="room-info icon-room-info" data-room-jid="{{jid}}"'+
                    'title="'+__('Show more information on this room')+'" href="#">&nbsp;</a>'+
                '</dd>'),

            // FIXME: check markup in mockup
            room_description_template: _.template(
                '<div class="room-info">'+
                '<p class="room-info"><strong>'+__('Description:')+'</strong> {{desc}}</p>' +
                '<p class="room-info"><strong>'+__('Occupants:')+'</strong> {{occ}}</p>' +
                '<p class="room-info"><strong>'+__('Features:')+'</strong> <ul>'+
                '{[ if (passwordprotected) { ]}' +
                    '<li class="room-info locked">'+__('Requires authentication')+'</li>' +
                '{[ } ]}' +
                '{[ if (hidden) { ]}' +
                    '<li class="room-info">'+__('Hidden')+'</li>' +
                '{[ } ]}' +
                '{[ if (membersonly) { ]}' +
                    '<li class="room-info">'+__('Requires an invitation')+'</li>' +
                '{[ } ]}' +
                '{[ if (moderated) { ]}' +
                    '<li class="room-info">'+__('Moderated')+'</li>' +
                '{[ } ]}' +
                '{[ if (nonanonymous) { ]}' +
                    '<li class="room-info">'+__('Non-anonymous')+'</li>' +
                '{[ } ]}' +
                '{[ if (open) { ]}' +
                    '<li class="room-info">'+__('Open room')+'</li>' +
                '{[ } ]}' +
                '{[ if (persistent) { ]}' +
                    '<li class="room-info">'+__('Permanent room')+'</li>' +
                '{[ } ]}' +
                '{[ if (publicroom) { ]}' +
                    '<li class="room-info">'+__('Public')+'</li>' +
                '{[ } ]}' +
                '{[ if (semianonymous) { ]}' +
                    '<li class="room-info">'+__('Semi-anonymous')+'</li>' +
                '{[ } ]}' +
                '{[ if (temporary) { ]}' +
                    '<li class="room-info">'+__('Temporary room')+'</li>' +
                '{[ } ]}' +
                '{[ if (unmoderated) { ]}' +
                    '<li class="room-info">'+__('Unmoderated')+'</li>' +
                '{[ } ]}' +
                '</p>' +
                '</div>'
            ),

            tab_template: _.template('<li><a class="s" href="#chatrooms">'+__('Rooms')+'</a></li>'),

            template: _.template(
                '<form class="add-chatroom" action="" method="post">'+
                    '<input type="text" name="chatroom" class="new-chatroom-name" placeholder="'+__('Room name')+'"/>'+
                    '<input type="text" name="nick" class="new-chatroom-nick" placeholder="'+__('Nickname')+'"/>'+
                    '<input type="{{ server_input_type }}" name="server" class="new-chatroom-server" placeholder="'+__('Server')+'"/>'+
                    '<input type="submit" name="join" value="'+__('Join')+'"/>'+
                    '<input type="button" name="show" id="show-rooms" value="'+__('Show rooms')+'"/>'+
                '</form>'+
                '<dl id="available-chatrooms"></dl>'),

            initialize: function (cfg) {
                cfg.$parent.append(
                    this.$el.html(
                        this.template({
                            server_input_type: converse.hide_muc_server && 'hidden' || 'text'
                        })
                    ).hide());
                this.$tabs = cfg.$parent.parent().find('#controlbox-tabs');

                this.on('update-rooms-list', function (ev) {
                    this.updateRoomsList();
                });
                converse.xmppstatus.on("change", $.proxy(function (model) {
                    if (!(_.has(model.changed, 'fullname'))) {
                        return;
                    }
                    var $nick = this.$el.find('input.new-chatroom-nick');
                    if (! $nick.is(':focus')) {
                        $nick.val(model.get('fullname'));
                    }
                }, this));
            },

            render: function () {
                this.$tabs.append(this.tab_template());
                return this;
            },

            informNoRoomsFound: function () {
                var $available_chatrooms = this.$el.find('#available-chatrooms');
                // # For translators: %1$s is a variable and will be replaced with the XMPP server name
                $available_chatrooms.html('<dt>'+__('No rooms on %1$s',this.muc_domain)+'</dt>');
                $('input#show-rooms').show().siblings('span.spinner').remove();
            },

            updateRoomsList: function (domain) {
                converse.connection.muc.listRooms(
                    this.muc_domain,
                    $.proxy(function (iq) { // Success
                        var name, jid, i, fragment,
                            that = this,
                            $available_chatrooms = this.$el.find('#available-chatrooms');
                        this.rooms = $(iq).find('query').find('item');
                        if (this.rooms.length) {
                            // # For translators: %1$s is a variable and will be
                            // # replaced with the XMPP server name
                            $available_chatrooms.html('<dt>'+__('Rooms on %1$s',this.muc_domain)+'</dt>');
                            fragment = document.createDocumentFragment();
                            for (i=0; i<this.rooms.length; i++) {
                                name = Strophe.unescapeNode($(this.rooms[i]).attr('name')||$(this.rooms[i]).attr('jid'));
                                jid = $(this.rooms[i]).attr('jid');
                                fragment.appendChild($(this.room_template({
                                    'name':name,
                                    'jid':jid
                                    }))[0]);
                            }
                            $available_chatrooms.append(fragment);
                            $('input#show-rooms').show().siblings('span.spinner').remove();
                        } else {
                            this.informNoRoomsFound();
                        }
                        return true;
                    }, this),
                    $.proxy(function (iq) { // Failure
                        this.informNoRoomsFound();
                    }, this));
            },

            showRooms: function (ev) {
                var $available_chatrooms = this.$el.find('#available-chatrooms');
                var $server = this.$el.find('input.new-chatroom-server');
                var server = $server.val();
                if (!server) {
                    $server.addClass('error');
                    return;
                }
                this.$el.find('input.new-chatroom-name').removeClass('error');
                $server.removeClass('error');
                $available_chatrooms.empty();
                $('input#show-rooms').hide().after('<span class="spinner"/>');
                this.muc_domain = server;
                this.updateRoomsList();
            },

            showRoomInfo: function (ev) {
                var target = ev.target,
                    $dd = $(target).parent('dd'),
                    $div = $dd.find('div.room-info');
                if ($div.length) {
                    $div.remove();
                } else {
                    $dd.find('span.spinner').remove();
                    $dd.append('<span class="spinner hor_centered"/>');
                    converse.connection.disco.info(
                        $(target).attr('data-room-jid'),
                        null,
                        $.proxy(function (stanza) {
                            var $stanza = $(stanza);
                            // All MUC features found here: http://xmpp.org/registrar/disco-features.html
                            $dd.find('span.spinner').replaceWith(
                                this.room_description_template({
                                    'desc': $stanza.find('field[var="muc#roominfo_description"] value').text(),
                                    'occ': $stanza.find('field[var="muc#roominfo_occupants"] value').text(),
                                    'hidden': $stanza.find('feature[var="muc_hidden"]').length,
                                    'membersonly': $stanza.find('feature[var="muc_membersonly"]').length,
                                    'moderated': $stanza.find('feature[var="muc_moderated"]').length,
                                    'nonanonymous': $stanza.find('feature[var="muc_nonanonymous"]').length,
                                    'open': $stanza.find('feature[var="muc_open"]').length,
                                    'passwordprotected': $stanza.find('feature[var="muc_passwordprotected"]').length,
                                    'persistent': $stanza.find('feature[var="muc_persistent"]').length,
                                    'publicroom': $stanza.find('feature[var="muc_public"]').length,
                                    'semianonymous': $stanza.find('feature[var="muc_semianonymous"]').length,
                                    'temporary': $stanza.find('feature[var="muc_temporary"]').length,
                                    'unmoderated': $stanza.find('feature[var="muc_unmoderated"]').length
                                }));
                        }, this));
                }
            },

            createChatRoom: function (ev) {
                ev.preventDefault();
                var name, $name,
                    server, $server,
                    jid,
                    $nick = this.$el.find('input.new-chatroom-nick'),
                    nick = $nick.val(),
                    chatroom;

                if (!nick) { $nick.addClass('error'); }
                else { $nick.removeClass('error'); }

                if (ev.type === 'click') {
                    jid = $(ev.target).attr('data-room-jid');
                } else {
                    $name = this.$el.find('input.new-chatroom-name');
                    $server= this.$el.find('input.new-chatroom-server');
                    server = $server.val();
                    name = $name.val().trim().toLowerCase();
                    $name.val(''); // Clear the input
                    if (name && server) {
                        jid = Strophe.escapeNode(name) + '@' + server;
                        $name.removeClass('error');
                        $server.removeClass('error');
                        this.muc_domain = server;
                    } else {
                        if (!name) { $name.addClass('error'); }
                        if (!server) { $server.addClass('error'); }
                        return;
                    }
                }
                if (!nick) { return; }
                chatroom = converse.chatboxesview.showChatBox({
                    'id': jid,
                    'jid': jid,
                    'name': Strophe.unescapeNode(Strophe.getNodeFromJid(jid)),
                    'nick': nick,
                    'chatroom': true,
                    'box_id' : hex_sha1(jid)
                });
                if (!chatroom.get('connected')) {
                    converse.chatboxesview.views[jid].connect(null);
                }
            }
        });

        this.ControlBoxView = converse.ChatBoxView.extend({
            tagName: 'div',
            className: 'chatbox',
            id: 'controlbox',
            events: {
                'click a.close-chatbox-button': 'closeChat',
                'click ul#controlbox-tabs li a': 'switchTab'
            },

            initialize: function () {
                this.$el.appendTo(converse.chatboxesview.$el);
                this.model.on('change', $.proxy(function (item, changed) {
                    var i;
                    if (_.has(item.changed, 'connected')) {
                        this.render();
                        converse.features.on('add', $.proxy(this.featureAdded, this));
                        // Features could have been added before the controlbox was
                        // initialized. Currently we're only interested in MUC
                        var feature = converse.features.findWhere({'var': 'http://jabber.org/protocol/muc'});
                        if (feature) {
                            this.featureAdded(feature);
                        }
                    }
                    if (_.has(item.changed, 'visible')) {
                        if (item.changed.visible === true) {
                            this.show();
                        }
                    }
                }, this));
                this.model.on('show', this.show, this);
                this.model.on('destroy', this.hide, this);
                this.model.on('hide', this.hide, this);
                if (this.model.get('visible')) {
                    this.show();
                }
            },

            featureAdded: function (feature) {
                if (feature.get('var') == 'http://jabber.org/protocol/muc') {
                    this.roomspanel.muc_domain = feature.get('from');
                    var $server= this.$el.find('input.new-chatroom-server');
                    if (! $server.is(':focus')) {
                        $server.val(this.roomspanel.muc_domain);
                    }
                    if (converse.auto_list_rooms) {
                        this.roomspanel.trigger('update-rooms-list');
                    }
                }
            },

            template: _.template(
                '<div class="chat-head oc-chat-head">'+
                    '<ul id="controlbox-tabs"></ul>'+
                    '<a class="close-chatbox-button icon-close"></a>'+
                '</div>'+
                '<div class="controlbox-panes"></div>'
            ),

            switchTab: function (ev) {
                ev.preventDefault();
                var $tab = $(ev.target),
                    $sibling = $tab.parent().siblings('li').children('a'),
                    $tab_panel = $($tab.attr('href')),
                    $sibling_panel = $($sibling.attr('href'));

                $sibling_panel.fadeOut('fast', function () {
                    $sibling.removeClass('current');
                    $tab.addClass('current');
                    $tab_panel.fadeIn('fast', function () {
                    });
                });
            },

            showHelpMessages: function (msgs) {
                // Override showHelpMessages in ChatBoxView, for now do nothing.
                return;
            },

            render: function () {
                if ((!converse.prebind) && (!converse.connection)) {
                    // Add login panel if the user still has to authenticate
                    this.$el.html(this.template(this.model.toJSON()));
                    this.loginpanel = new converse.LoginPanel({'$parent': this.$el.find('.controlbox-panes'), 'model': this});
                    this.loginpanel.render();
                } else if (!this.contactspanel) {
                    this.$el.html(this.template(this.model.toJSON()));
                    this.contactspanel = new converse.ContactsPanel({'$parent': this.$el.find('.controlbox-panes')});
                    this.contactspanel.render();
                    converse.xmppstatusview = new converse.XMPPStatusView({'model': converse.xmppstatus});
                    converse.xmppstatusview.render();
<<<<<<< HEAD
                    this.roomspanel = new converse.RoomsPanel({'$parent': this.$el.find('.controlbox-panes')});
                    this.roomspanel.render();
=======
                    if (converse.allow_muc) {
                        this.roomspanel = new converse.RoomsPanel({'$parent': this.$el.find('.controlbox-panes')});
                        this.roomspanel.render();
                    }
>>>>>>> 6d026f01
                }
                return this;
            }
        });

        this.ChatRoomView = converse.ChatBoxView.extend({
            length: 300,
            tagName: 'div',
            className: 'chatroom',
            events: {
                'click a.close-chatbox-button': 'closeChat',
                'click a.configure-chatroom-button': 'configureChatRoom',
                'keypress textarea.chat-textarea': 'keyPressed'
            },
            info_template: _.template('<div class="chat-info">{{message}}</div>'),

            sendChatRoomMessage: function (body) {
                var match = body.replace(/^\s*/, "").match(/^\/(.*?)(?: (.*))?$/) || [false],
                    $chat_content;
                switch (match[1]) {
                    case 'msg':
                        // TODO: Private messages
                        break;
                    case 'clear':
                        this.$el.find('.chat-content').empty();
                        break;
                    case 'topic':
                        converse.connection.muc.setTopic(this.model.get('jid'), match[2]);
                        break;
                    case 'kick':
                        converse.connection.muc.kick(this.model.get('jid'), match[2]);
                        break;
                    case 'ban':
                        converse.connection.muc.ban(this.model.get('jid'), match[2]);
                        break;
                    case 'op':
                        converse.connection.muc.op(this.model.get('jid'), match[2]);
                        break;
                    case 'deop':
                        converse.connection.muc.deop(this.model.get('jid'), match[2]);
                        break;
                    case 'help':
                        $chat_content = this.$el.find('.chat-content');
                        msgs = [
                            '<strong>/help</strong>:'+__('Show this menu')+'',
                            '<strong>/me</strong>:'+__('Write in the third person')+'',
                            '<strong>/topic</strong>:'+__('Set chatroom topic')+'',
                            '<strong>/kick</strong>:'+__('Kick user from chatroom')+'',
                            '<strong>/ban</strong>:'+__('Ban user from chatroom')+'',
                            '<strong>/clear</strong>:'+__('Remove messages')+''
                            ];
                        this.showHelpMessages(msgs);
                        break;
                    default:
                        this.last_msgid = converse.connection.muc.groupchat(this.model.get('jid'), body);
                    break;
                }
            },

            template: _.template(
                '<div class="chat-head chat-head-chatroom">' +
                    '<a class="close-chatbox-button icon-close"></a>' +
                    '<a class="configure-chatroom-button icon-wrench" style="display:none"></a>' +
                    '<div class="chat-title"> {{ name }} </div>' +
                    '<p class="chatroom-topic"><p/>' +
                '</div>' +
                '<div class="chat-body">' +
                '<span class="spinner centered"/>' +
                '</div>'),

            chatarea_template: _.template(
                '<div class="chat-area">' +
                    '<div class="chat-content"></div>' +
                    '<form class="sendXMPPMessage" action="" method="post">' +
                        '<textarea type="text" class="chat-textarea" ' +
                            'placeholder="'+__('Message')+'"/>' +
                    '</form>' +
                '</div>' +
                '<div class="participants">' +
                    '<ul class="participant-list"></ul>' +
                '</div>'
            ),

            render: function () {
                this.$el.attr('id', this.model.get('box_id'))
                        .html(this.template(this.model.toJSON()));
                return this;
            },

            renderChatArea: function () {
                if (!this.$el.find('.chat-area').length) {
                    this.$el.find('.chat-body').empty().append(this.chatarea_template());
                }
                return this;
            },

            connect: function (password) {
                if (_.has(converse.connection.muc.rooms, this.model.get('jid'))) {
                    // If the room exists, it already has event listeners, so we
                    // doing add them again.
                    converse.connection.muc.join(
                        this.model.get('jid'), this.model.get('nick'), null, null, null, password);
                } else {
                    converse.connection.muc.join(
                        this.model.get('jid'),
                        this.model.get('nick'),
                        $.proxy(this.onChatRoomMessage, this),
                        $.proxy(this.onChatRoomPresence, this),
                        $.proxy(this.onChatRoomRoster, this),
                        password);
                }
            },

            initialize: function () {
                this.connect(null);
                this.model.messages.on('add', this.onMessageAdded, this);
                this.model.on('destroy', function (model, response, options) {
                    this.$el.hide('fast');
                    converse.connection.muc.leave(
                        this.model.get('jid'),
                        this.model.get('nick'),
                        $.proxy(this.onLeave, this),
                        undefined);
                },
                this);
                this.$el.appendTo(converse.chatboxesview.$el);
                this.render().show().model.messages.fetch({add: true});
            },

            onLeave: function () {
                this.model.set('connected', false);
            },

            form_input_template: _.template('<label>{{label}}<input name="{{name}}" type="{{type}}" value="{{value}}"></label>'),
            select_option_template: _.template('<option value="{{value}}">{{label}}</option>'),
            form_select_template: _.template('<label>{{label}}<select name="{{name}}">{{options}}</select></label>'),
            form_checkbox_template: _.template('<label>{{label}}<input name="{{name}}" type="{{type}}" {{checked}}"></label>'),

            renderConfigurationForm: function (stanza) {
                var $form= this.$el.find('form.chatroom-form'),
                    $stanza = $(stanza),
                    $fields = $stanza.find('field'),
                    title = $stanza.find('title').text(),
                    instructions = $stanza.find('instructions').text(),
                    i, j, options=[];
                var input_types = {
                    'text-private': 'password',
                    'text-single': 'textline',
                    'boolean': 'checkbox',
                    'hidden': 'hidden',
                    'list-single': 'dropdown'
                };
                $form.find('span.spinner').remove();
                $form.append($('<legend>').text(title));
                if (instructions != title) {
                    $form.append($('<p>').text(instructions));
                }
                for (i=0; i<$fields.length; i++) {
                    $field = $($fields[i]);
                    if ($field.attr('type') == 'list-single') {
                        options = [];
                        $options = $field.find('option');
                        for (j=0; j<$options.length; j++) {
                            options.push(this.select_option_template({
                                value: $($options[j]).find('value').text(),
                                label: $($options[j]).attr('label')
                            }));
                        }
                        $form.append(this.form_select_template({
                            name: $field.attr('var'),
                            label: $field.attr('label'),
                            options: options.join('')
                        }));
                    } else if ($field.attr('type') == 'boolean') {
                        $form.append(this.form_checkbox_template({
                            name: $field.attr('var'),
                            type: input_types[$field.attr('type')],
                            label: $field.attr('label') || '',
                            checked: $field.find('value').text() === "1" && 'checked="1"' || ''
                        }));
                    } else {
                        $form.append(this.form_input_template({
                            name: $field.attr('var'),
                            type: input_types[$field.attr('type')],
                            label: $field.attr('label') || '',
                            value: $field.find('value').text()
                        }));
                    }
                }
                $form.append('<input type="submit" value="'+__('Save')+'"/>');
                $form.append('<input type="button" value="'+__('Cancel')+'"/>');
                $form.on('submit', $.proxy(this.saveConfiguration, this));
                $form.find('input[type=button]').on('click', $.proxy(this.cancelConfiguration, this));
            },

            field_template: _.template('<field var="{{name}}"><value>{{value}}</value></field>'),

            saveConfiguration: function (ev) {
                ev.preventDefault();
                var that = this;
                var $inputs = $(ev.target).find(':input:not([type=button]):not([type=submit])'),
                    count = $inputs.length,
                    configArray = [];
                $inputs.each(function () {
                    var $input = $(this), value;
                    if ($input.is('[type=checkbox]')) {
                        value = $input.is(':checked') && 1 || 0;
                    } else {
                        value = $input.val();
                    }
                    var cnode = $(that.field_template({
                        name: $input.attr('name'),
                        value: value
                    }))[0];
                    configArray.push(cnode);
                    if (!--count) {
                        converse.connection.muc.saveConfiguration(
                            that.model.get('jid'),
                            configArray,
                            $.proxy(that.onConfigSaved, that),
                            $.proxy(that.onErrorConfigSaved, that)
                        );
                    }
                });
                this.$el.find('div.chatroom-form-container').hide(
                    function () {
                        $(this).remove();
                        that.$el.find('.chat-area').show();
                        that.$el.find('.participants').show();
                    });
            },

            onConfigSaved: function (stanza) {
                // XXX
            },

            onErrorConfigSaved: function (stanza) {
                this.showStatusNotification(__("An error occurred while trying to save the form."));
            },

            cancelConfiguration: function (ev) {
                ev.preventDefault();
                var that = this;
                this.$el.find('div.chatroom-form-container').hide(
                    function () {
                        $(this).remove();
                        that.$el.find('.chat-area').show();
                        that.$el.find('.participants').show();
                    });
            },

            configureChatRoom: function (ev) {
                ev.preventDefault();
                if (this.$el.find('div.chatroom-form-container').length) {
                    return;
                }
                this.$el.find('.chat-area').hide();
                this.$el.find('.participants').hide();
                this.$el.find('.chat-body').append(
                    $('<div class="chatroom-form-container">'+
                        '<form class="chatroom-form">'+
                        '<span class="spinner centered"/>'+
                        '</form>'+
                    '</div>'));
                converse.connection.muc.configure(
                    this.model.get('jid'),
                    $.proxy(this.renderConfigurationForm, this)
                );
            },

            submitPassword: function (ev) {
                ev.preventDefault();
                var password = this.$el.find('.chatroom-form').find('input[type=password]').val();
                this.$el.find('.chatroom-form-container').replaceWith(
                    '<span class="spinner centered"/>');
                this.connect(password);
            },

            renderPasswordForm: function () {
                this.$el.find('span.centered.spinner').remove();
                this.$el.find('.chat-body').append(
                    $('<div class="chatroom-form-container">'+
                        '<form class="chatroom-form">'+
                            '<legend>'+__('This chatroom requires a password')+'</legend>' +
                            '<label>'+__('Password: ')+'<input type="password" name="password"/></label>' +
                            '<input type="submit" value="'+__('Submit')+'/>' +
                        '</form>'+
                    '</div>'));
                this.$el.find('.chatroom-form').on('submit', $.proxy(this.submitPassword, this));
            },

            showDisconnectMessage: function (msg) {
                this.$el.find('.chat-area').remove();
                this.$el.find('.participants').remove();
                this.$el.find('span.centered.spinner').remove();
                this.$el.find('.chat-body').append($('<p>'+msg+'</p>'));
            },

            infoMessages: {
                100: __('This room is not anonymous'),
                102: __('This room now shows unavailable members'),
                103: __('This room does not show unavailable members'),
                104: __('Non-privacy-related room configuration has changed'),
                170: __('Room logging is now enabled'),
                171: __('Room logging is now disabled'),
                172: __('This room is now non-anonymous'),
                173: __('This room is now semi-anonymous'),
                174: __('This room is now fully-anonymous'),
                201: __('A new room has been created'),
                210: __('Your nickname has been changed')
            },

            actionInfoMessages: {
                /* XXX: Note the triple underscore function and not double
                 * underscore.
                 *
                 * This is a hack. We can't pass the strings to __ because we
                 * don't yet know what the variable to interpolate is.
                 *
                 * Triple underscore will just return the string again, but we
                 * can then at least tell gettext to scan for it so that these
                 * strings are picked up by the translation machinery.
                 */
                301: ___("<strong>%1$s</strong> has been banned"),
                307: ___("<strong>%1$s</strong> has been kicked out"),
                321: ___("<strong>%1$s</strong> has been removed because of an affiliation change"),
                322: ___("<strong>%1$s</strong> has been removed for not being a member")
            },

            disconnectMessages: {
                301: __('You have been banned from this room'),
                307: __('You have been kicked from this room'),
                321: __("You have been removed from this room because of an affiliation change"),
                322: __("You have been removed from this room because the room has changed to members-only and you're not a member"),
                332: __("You have been removed from this room because the MUC (Multi-user chat) service is being shut down.")
            },

            showStatusMessages: function ($el, is_self) {
                /* Check for status codes and communicate their purpose to the user
                * See: http://xmpp.org/registrar/mucstatus.html
                */
                var $chat_content = this.$el.find('.chat-content'),
                    $stats = $el.find('status'),
                    disconnect_msgs = [],
                    info_msgs = [],
                    action_msgs = [],
                    msgs, i;
                for (i=0; i<$stats.length; i++) {
                    var stat = $stats[i].getAttribute('code');
                    if (is_self) {
                        if (_.contains(_.keys(this.disconnectMessages), stat)) {
                            disconnect_msgs.push(this.disconnectMessages[stat]);
                        }
                    } else {
                        if (_.contains(_.keys(this.infoMessages), stat)) {
                            info_msgs.push(this.infoMessages[stat]);
                        } else if (_.contains(_.keys(this.actionInfoMessages), stat)) {
                            action_msgs.push(
                                __(this.actionInfoMessages[stat], Strophe.unescapeNode(Strophe.getResourceFromJid($el.attr('from'))))
                            );
                        }
                    }
                }
                if (disconnect_msgs.length > 0) {
                    for (i=0; i<disconnect_msgs.length; i++) {
                        this.showDisconnectMessage(disconnect_msgs[i]);
                    }
                    this.model.set('connected', false);
                    return;
                }
                this.renderChatArea();
                for (i=0; i<info_msgs.length; i++) {
                    $chat_content.append(this.info_template({message: info_msgs[i]}));
                }
                for (i=0; i<action_msgs.length; i++) {
                    $chat_content.append(this.info_template({message: action_msgs[i]}));
                }
                return this.scrollDown();
            },

            showErrorMessage: function ($error, room) {
                // We didn't enter the room, so we must remove it from the MUC
                // add-on
                delete converse.connection.muc[room.name];
                if ($error.attr('type') == 'auth') {
                    if ($error.find('not-authorized').length) {
                        this.renderPasswordForm();
                    } else if ($error.find('registration-required').length) {
                        this.showDisconnectMessage(__('You are not on the member list of this room'));
                    } else if ($error.find('forbidden').length) {
                        this.showDisconnectMessage(__('You have been banned from this room'));
                    }
                } else if ($error.attr('type') == 'modify') {
                    if ($error.find('jid-malformed').length) {
                        this.showDisconnectMessage(__('No nickname was specified'));
                    }
                } else if ($error.attr('type') == 'cancel') {
                    if ($error.find('not-allowed').length) {
                        this.showDisconnectMessage(__('You are not allowed to create new rooms'));
                    } else if ($error.find('not-acceptable').length) {
                        this.showDisconnectMessage(__("Your nickname doesn't conform to this room's policies"));
                    } else if ($error.find('conflict').length) {
                        this.showDisconnectMessage(__("Your nickname is already taken"));
                    } else if ($error.find('item-not-found').length) {
                        this.showDisconnectMessage(__("This room does not (yet) exist"));
                    } else if ($error.find('service-unavailable').length) {
                        this.showDisconnectMessage(__("This room has reached it's maximum number of occupants"));
                    }
                }
            },

            onChatRoomPresence: function (presence, room) {
                var nick = room.nick,
                    $presence = $(presence),
                    from = $presence.attr('from'),
                    is_self = ($presence.find("status[code='110']").length) || (from == room.name+'/'+Strophe.escapeNode(nick)),
                    $item;

                if ($presence.attr('type') === 'error') {
                    this.model.set('connected', false);
                    this.showErrorMessage($presence.find('error'), room);
                } else {
                    this.model.set('connected', true);
                    this.showStatusMessages($presence, is_self);
                    if (!this.model.get('connected')) {
                        return true;
                    }
                    if ($presence.find("status[code='201']").length) {
                        // This is a new chatroom. We create an instant
                        // chatroom, and let the user manually set any
                        // configuration setting.
                        converse.connection.muc.createInstantRoom(room.name);
                    }
                    if (is_self) {
                        $item = $presence.find('item');
                        if ($item.length) {
                            if ($item.attr('affiliation') == 'owner') {
                                this.$el.find('a.configure-chatroom-button').show();
                            }
                        }
                        if ($presence.find("status[code='210']").length) {
                            // check if server changed our nick
                            this.model.set({'nick': Strophe.getResourceFromJid(from)});
                        }
                    }
                }
                return true;
            },

            onChatRoomMessage: function (message) {
                var $message = $(message),
                    body = $message.children('body').text(),
                    jid = $message.attr('from'),
                    $chat_content = this.$el.find('.chat-content'),
                    resource = Strophe.getResourceFromJid(jid),
                    sender = resource && Strophe.unescapeNode(resource) || '',
                    delayed = $message.find('delay').length > 0,
                    subject = $message.children('subject').text(),
                    match, template, message_datetime, message_date, dates, isodate, stamp;

                if (delayed) {
                    stamp = $message.find('delay').attr('stamp');
                    message_datetime = converse.parseISO8601(stamp);
                } else {
                    message_datetime = new Date();
                }
                // If this message is on a different day than the one received
                // prior, then indicate it on the chatbox.
                dates = $chat_content.find("time").map(function(){return $(this).attr("datetime");}).get();
                message_date = new Date(message_datetime.getTime());
                message_date.setUTCHours(0,0,0,0);
                isodate = converse.toISOString(message_date);
                if (_.indexOf(dates, isodate) == -1) {
                    $chat_content.append(this.new_day_template({
                        isodate: isodate,
                        datestring: message_date.toString().substring(0,15)
                    }));
                }
                this.showStatusMessages($message);
                if (subject) {
                    this.$el.find('.chatroom-topic').text(subject).attr('title', subject);
                    // # For translators: the %1$s and %2$s parts will get replaced by the user and topic text respectively
                    // # Example: Topic set by JC Brand to: Hello World!
                    $chat_content.append(
                        this.info_template({
                            'message': __('Topic set by %1$s to: %2$s', sender, subject)
                        }));
                }
                if (!body) { return true; }
                this.showMessage($chat_content,
                                {'message': body,
                                    'sender': sender === this.model.get('nick') && 'me' || 'room',
                                    'fullname': sender,
                                    'time': converse.toISOString(message_datetime)
                                });
                return true;
            },

            occupant_template: _.template(
                '<li class="{{role}}" '+
                    '{[ if (role === "moderator") { ]}' +
                        'title="'+__('This user is a moderator')+'"' +
                    '{[ } ]}'+
                    '{[ if (role === "participant") { ]}' +
                        'title="'+__('This user can send messages in this room')+'"' +
                    '{[ } ]}'+
                    '{[ if (role === "visitor") { ]}' +
                        'title="'+__('This user can NOT send messages in this room')+'"' +
                    '{[ } ]}'+
                '>{{nick}}</li>'
            ),

            onChatRoomRoster: function (roster, room) {
                this.renderChatArea();
                var controlboxview = converse.chatboxesview.views.controlbox,
                    roster_size = _.size(roster),
                    $participant_list = this.$el.find('.participant-list'),
                    participants = [], keys = _.keys(roster), i;
                this.$el.find('.participant-list').empty();
                for (i=0; i<roster_size; i++) {
                    participants.push(
                        this.occupant_template({
                            role: roster[keys[i]].role,
                            nick: Strophe.unescapeNode(keys[i])
                        }));
                }
                $participant_list.append(participants.join(""));
                return true;
            }
        });

        this.ChatBoxes = Backbone.Collection.extend({
            model: converse.ChatBox,

            onConnected: function () {
                this.localStorage = new Backbone.LocalStorage(
                    hex_sha1('converse.chatboxes-'+converse.bare_jid));
                if (!this.get('controlbox')) {
                    this.add({
                        id: 'controlbox',
                        box_id: 'controlbox'
                    });
                } else {
                    this.get('controlbox').save();
                }
                // This will make sure the Roster is set up
                this.get('controlbox').set({connected:true});
                // Get cached chatboxes from localstorage
                this.fetch({
                    add: true,
                    success: $.proxy(function (collection, resp) {
                        if (_.include(_.pluck(resp, 'id'), 'controlbox')) {
                            // If the controlbox was saved in localstorage, it must be visible
                            this.get('controlbox').set({visible:true}).save();
                        }
                    }, this)
                });
            },

            messageReceived: function (message) {
                var partner_jid, $message = $(message),
                    message_from = $message.attr('from');
                if (message_from == converse.connection.jid) {
                    // FIXME: Forwarded messages should be sent to specific resources,
                    // not broadcasted
                    return true;
                }
                var $forwarded = $message.children('forwarded');
                if ($forwarded.length) {
                    $message = $forwarded.children('message');
                }
                var from = Strophe.getBareJidFromJid(message_from),
                    to = Strophe.getBareJidFromJid($message.attr('to')),
                    resource, chatbox, roster_item;
                if (from == converse.bare_jid) {
                    // I am the sender, so this must be a forwarded message...
                    partner_jid = to;
                    resource = Strophe.getResourceFromJid($message.attr('to'));
                } else {
                    partner_jid = from;
                    resource = Strophe.getResourceFromJid(message_from);
                }
                chatbox = this.get(partner_jid);
                roster_item = converse.roster.get(partner_jid);
                if (roster_item === undefined) {
                    converse.log('Could not get roster item for JID '+partner_jid, 'error');
                }
                if (!chatbox) {
                    chatbox = this.create({
                        'id': partner_jid,
                        'jid': partner_jid,
                        'fullname': roster_item.get('fullname') || jid,
                        'image_type': roster_item.get('image_type'),
                        'image': roster_item.get('image'),
                        'url': roster_item.get('url')
                    });
                }
                chatbox.messageReceived(message);
                converse.roster.addResource(partner_jid, resource);
                return true;
            }
        });

        this.ChatBoxesView = Backbone.View.extend({
            el: '#collective-xmpp-chat-data',

            initialize: function () {
                // boxesviewinit
                this.views = {};
                this.model.on("add", function (item) {
                    var view = this.views[item.get('id')];
                    if (!view) {
                        if (item.get('chatroom')) {
                            view = new converse.ChatRoomView({'model': item});
                        } else if (item.get('box_id') === 'controlbox') {
                            view = new converse.ControlBoxView({model: item});
                            view.render();
                        } else {
                            view = new converse.ChatBoxView({model: item});
                        }
                        this.views[item.get('id')] = view;
                    } else {
                        delete view.model; // Remove ref to old model to help garbage collection
                        view.model = item;
                        view.initialize();
                        if (item.get('id') !== 'controlbox') {
                            // FIXME: Why is it necessary to again append chatboxes?
                            view.$el.appendTo(this.$el);
                        }
                    }
                }, this);
            },

            showChatBox: function (attrs) {
                var chatbox  = this.model.get(attrs.jid);
                if (chatbox) {
                    chatbox.trigger('show');
                } else {
                    chatbox = this.model.create(attrs, {
                        'error': function (model, response) {
                            converse.log(response.responseText);
                        }
                    });
                }
                return chatbox;
            }
        });

        this.RosterItem = Backbone.Model.extend({
            initialize: function (attributes, options) {
                var jid = attributes.jid;
                if (!attributes.fullname) {
                    attributes.fullname = jid;
                }
                var attrs = _.extend({
                    'id': jid,
                    'user_id': Strophe.getNodeFromJid(jid),
                    'resources': [],
                    'status': ''
                }, attributes);
                attrs.sorted = false;
                attrs.chat_status = 'offline';
                this.set(attrs);
            }
        });

        this.RosterItemView = Backbone.View.extend({
            tagName: 'dd',

            events: {
                "click .accept-xmpp-request": "acceptRequest",
                "click .decline-xmpp-request": "declineRequest",
                "click .open-chat": "openChat",
                "click .remove-xmpp-contact": "removeContact"
            },

            openChat: function (ev) {
                ev.preventDefault();
                converse.chatboxesview.showChatBox({
                    'id': this.model.get('jid'),
                    'jid': this.model.get('jid'),
                    'fullname': this.model.get('fullname'),
                    'image_type': this.model.get('image_type'),
                    'image': this.model.get('image'),
                    'url': this.model.get('url'),
                    'status': this.model.get('status')
                });
            },

            removeContact: function (ev) {
                ev.preventDefault();
                var result = confirm("Are you sure you want to remove this contact?");
                if (result === true) {
                    var bare_jid = this.model.get('jid');
                    converse.connection.roster.remove(bare_jid, function (iq) {
                        converse.connection.roster.unauthorize(bare_jid);
                        converse.rosterview.model.remove(bare_jid);
                    });
                }
            },

            acceptRequest: function (ev) {
                var jid = this.model.get('jid');
                converse.connection.roster.authorize(jid);
                converse.connection.roster.add(jid, this.model.get('fullname'), [], function (iq) {
                    converse.connection.roster.subscribe(jid, null, converse.xmppstatus.get('fullname'));
                });
                ev.preventDefault();
            },

            declineRequest: function (ev) {
                ev.preventDefault();
                converse.connection.roster.unauthorize(this.model.get('jid'));
                this.model.destroy();
            },

            template: _.template(
                '<a class="open-chat" title="'+__('Click to chat with this contact')+'" href="#">'+
                    '<span class="icon-{{ chat_status }}" title="{{ status_desc }}"></span>{{ fullname }}'+
                '</a>' +
                '<a class="remove-xmpp-contact icon-remove" title="'+__('Click to remove this contact')+'" href="#"></a>'),

            pending_template: _.template(
                '<span>{{ fullname }}</span>' +
                '<a class="remove-xmpp-contact icon-remove" title="'+__('Click to remove this contact')+'" href="#"></a>'),

            request_template: _.template('<div>{{ fullname }}</div>' +
                '<button type="button" class="accept-xmpp-request">' +
                'Accept</button>' +
                '<button type="button" class="decline-xmpp-request">' +
                'Decline</button>' +
                ''),

            render: function () {
                var item = this.model,
                    ask = item.get('ask'),
                    subscription = item.get('subscription');

                var statuses = {
                    'dnd': __('This contact is busy'),
                    'online': __('This contact is online'),
                    'offline': __('This contact is offline'),
                    'unavailable': __('This contact is unavailable'),
                    'xa': __('This contact is away for an extended period'),
                    'away': __('This contact is away')
                }
                var classes_to_remove = [
                    'current-xmpp-contact',
                    'pending-xmpp-contact',
                    'requesting-xmpp-contact'
                    ].concat(_.keys(statuses));

                _.each(classes_to_remove,
                    function (cls) {
                        if (this.el.className.indexOf(cls) !== -1) {
                            this.$el.removeClass(cls);
                        }
                    }, this);

                this.$el.addClass(item.get('chat_status'));

                if (ask === 'subscribe') {
                    this.$el.addClass('pending-xmpp-contact');
                    this.$el.html(this.pending_template(item.toJSON()));
                } else if (ask === 'request') {
                    this.$el.addClass('requesting-xmpp-contact');
                    this.$el.html(this.request_template(item.toJSON()));
                    converse.showControlBox();
                } else if (subscription === 'both' || subscription === 'to') {
                    this.$el.addClass('current-xmpp-contact');
                    this.$el.html(this.template(
                        _.extend(item.toJSON(), {'status_desc': statuses[item.get('chat_status')||'offline']})
                        ));
                }
                return this;
            },
        });

        this.getVCard = function (jid, callback, errback) {
            converse.connection.vcard.get(
                $.proxy(function (iq) {
                    // Successful callback
                    $vcard = $(iq).find('vCard');
                    var fullname = $vcard.find('FN').text(),
                        img = $vcard.find('BINVAL').text(),
                        img_type = $vcard.find('TYPE').text(),
                        url = $vcard.find('URL').text();
                    if (jid) {
                        var rosteritem = converse.roster.get(jid);
                        if (rosteritem) {
                            rosteritem.save({
                                'fullname': fullname || jid,
                                'image_type': img_type,
                                'image': img,
                                'url': url,
                                'vcard_updated': converse.toISOString(new Date())
                            });
                        }
                    }
                    if (callback) {
                        callback(jid, fullname, img, img_type, url);
                    }
                }, this),
                jid,
                function (iq) {
                    // Error callback
                    var rosteritem = converse.roster.get(jid);
                    if (rosteritem) {
                        rosteritem.save({
                            'vcard_updated': converse.toISOString(new Date())
                        });
                    }
                    if (errback) {
                        errback(iq);
                    }
                });
        };

        this.RosterItems = Backbone.Collection.extend({
            model: converse.RosterItem,
            comparator : function (rosteritem) {
                var chat_status = rosteritem.get('chat_status'),
                    rank = 4;
                switch(chat_status) {
                    case 'offline':
                        rank = 0;
                        break;
                    case 'unavailable':
                        rank = 1;
                        break;
                    case 'xa':
                        rank = 2;
                        break;
                    case 'away':
                        rank = 3;
                        break;
                    case 'dnd':
                        rank = 4;
                        break;
                    case 'online':
                        rank = 5;
                        break;
                }
                return rank;
            },

            subscribeToSuggestedItems: function (msg) {
                $(msg).find('item').each(function () {
                    var $this = $(this),
                        jid = $this.attr('jid'),
                        action = $this.attr('action'),
                        fullname = $this.attr('name');
                    if (action === 'add') {
                        converse.connection.roster.add(jid, fullname, [], function (iq) {
                            converse.connection.roster.subscribe(jid, null, converse.xmppstatus.get('fullname'));
                        });
                    }
                });
                return true;
            },

            isSelf: function (jid) {
                return (Strophe.getBareJidFromJid(jid) === Strophe.getBareJidFromJid(converse.connection.jid));
            },

            getItem: function (id) {
                return Backbone.Collection.prototype.get.call(this, id);
            },

            addResource: function (bare_jid, resource) {
                var item = this.getItem(bare_jid),
                    resources;
                if (item) {
                    resources = item.get('resources');
                    if (resources) {
                        if (_.indexOf(resources, resource) == -1) {
                            resources.push(resource);
                            item.set({'resources': resources});
                        }
                    } else  {
                        item.set({'resources': [resource]});
                    }
                }
            },

            removeResource: function (bare_jid, resource) {
                var item = this.getItem(bare_jid),
                    resources,
                    idx;
                if (item) {
                    resources = item.get('resources');
                    idx = _.indexOf(resources, resource);
                    if (idx !== -1) {
                        resources.splice(idx, 1);
                        item.set({'resources': resources});
                        return resources.length;
                    }
                }
                return 0;
            },

            subscribeBack: function (jid) {
                var bare_jid = Strophe.getBareJidFromJid(jid);
                if (converse.connection.roster.findItem(bare_jid)) {
                    converse.connection.roster.authorize(bare_jid);
                    converse.connection.roster.subscribe(jid, null, converse.xmppstatus.get('fullname'));
                } else {
                    converse.connection.roster.add(jid, '', [], function (iq) {
                        converse.connection.roster.authorize(bare_jid);
                        converse.connection.roster.subscribe(jid, null, converse.xmppstatus.get('fullname'));
                    });
                }
            },

            unsubscribe: function (jid) {
                /* Upon receiving the presence stanza of type "unsubscribed",
                * the user SHOULD acknowledge receipt of that subscription state
                * notification by sending a presence stanza of type "unsubscribe"
                * this step lets the user's server know that it MUST no longer
                * send notification of the subscription state change to the user.
                */
                converse.xmppstatus.sendPresence('unsubscribe');
                if (converse.connection.roster.findItem(jid)) {
                    converse.connection.roster.remove(jid, function (iq) {
                        converse.rosterview.model.remove(jid);
                    });
                }
            },

            getNumOnlineContacts: function () {
                var count = 0,
                    models = this.models,
                    models_length = models.length,
                    i;
                for (i=0; i<models_length; i++) {
                    if (_.indexOf(['offline', 'unavailable'], models[i].get('chat_status')) === -1) {
                        count++;
                    }
                }
                return count;
            },

            cleanCache: function (items) {
                /* The localstorage cache containing roster contacts might contain
                * some contacts that aren't actually in our roster anymore. We
                * therefore need to remove them now.
                */
                var id, i,
                    roster_ids = [];
                for (i=0; i < items.length; ++i) {
                    roster_ids.push(items[i].jid);
                }
                for (i=0; i < this.models.length; ++i) {
                    id = this.models[i].get('id');
                    if (_.indexOf(roster_ids, id) === -1) {
                        this.getItem(id).destroy();
                    }
                }
            },

            rosterHandler: function (items) {
                this.cleanCache(items);
                _.each(items, function (item, index, items) {
                    if (this.isSelf(item.jid)) { return; }
                    var model = this.getItem(item.jid);
                    if (!model) {
                        is_last = false;
                        if (index === (items.length-1)) { is_last = true; }
                        this.create({
                            jid: item.jid,
                            subscription: item.subscription,
                            ask: item.ask,
                            fullname: item.name || item.jid,
                            is_last: is_last
                        });
                    } else {
                        if ((item.subscription === 'none') && (item.ask === null)) {
                            // This user is no longer in our roster
                            model.destroy();
                        } else if (model.get('subscription') !== item.subscription || model.get('ask') !== item.ask) {
                            // only modify model attributes if they are different from the
                            // ones that were already set when the rosterItem was added
                            model.set({'subscription': item.subscription, 'ask': item.ask});
                            model.save();
                        }
                    }
                }, this);
            },

            presenceHandler: function (presence) {
                var $presence = $(presence),
                    presence_type = $presence.attr('type');
                if (presence_type === 'error') {
                    // TODO
                    // error presence stanzas don't necessarily have a 'from' attr.
                    return true;
                }
                var jid = $presence.attr('from'),
                    bare_jid = Strophe.getBareJidFromJid(jid),
                    resource = Strophe.getResourceFromJid(jid),
                    $show = $presence.find('show'),
                    chat_status = $show.text() || 'online',
                    status_message = $presence.find('status'),
                    item;

                if (this.isSelf(bare_jid)) {
                    if ((converse.connection.jid !== jid)&&(presence_type !== 'unavailable')) {
                        // Another resource has changed it's status, we'll update ours as well.
                        // FIXME: We should ideally differentiate between converse.js using
                        // resources and other resources (i.e Pidgin etc.)
                        converse.xmppstatus.save({'status': chat_status});
                    }
                    return true;
                } else if (($presence.find('x').attr('xmlns') || '').indexOf(Strophe.NS.MUC) === 0) {
                    return true; // Ignore MUC
                }
                item = this.getItem(bare_jid);
                if (item && (status_message.text() != item.get('status'))) {
                    item.save({'status': status_message.text()});
                }
                if ((presence_type === 'subscribed') || (presence_type === 'unsubscribe')) {
                    return true;
                } else if (presence_type === 'subscribe') {
                    if (converse.auto_subscribe) {
                        if ((!item) || (item.get('subscription') != 'to')) {
                            this.subscribeBack(jid);
                        } else {
                            converse.connection.roster.authorize(bare_jid);
                        }
                    } else {
                        if ((item) && (item.get('subscription') != 'none'))  {
                            converse.connection.roster.authorize(bare_jid);
                        } else {
                            converse.getVCard(
                                bare_jid,
                                $.proxy(function (jid, fullname, img, img_type, url) {
                                    this.add({
                                        jid: bare_jid,
                                        subscription: 'none',
                                        ask: 'request',
                                        fullname: fullname,
                                        image: img,
                                        image_type: img_type,
                                        url: url,
                                        is_last: true
                                    });
                                }, this),
                                $.proxy(function (jid, fullname, img, img_type, url) {
                                    converse.log("Error while retrieving vcard");
                                    this.add({jid: bare_jid, subscription: 'none', ask: 'request', fullname: jid, is_last: true});
                                }, this)
                            );
                        }
                    }
                } else if (presence_type === 'unsubscribed') {
                    this.unsubscribe(bare_jid);
                } else if (presence_type === 'unavailable') {
                    if (this.removeResource(bare_jid, resource) === 0) {
                        if (item) {
                            item.set({'chat_status': 'offline'});
                        }
                    }
                } else if (item) {
                    // presence_type is undefined
                    this.addResource(bare_jid, resource);
                    item.set({'chat_status': chat_status});
                }
                return true;
            }
        });

        this.RosterView = Backbone.View.extend({
            tagName: 'dl',
            id: 'converse-roster',
            rosteritemviews: {},

            removeRosterItem: function (item) {
                var view = this.rosteritemviews[item.id];
                if (view) {
                    view.$el.remove();
                    delete this.rosteritemviews[item.id];
                    this.render();
                }
            },

            initialize: function () {
                this.model.on("add", function (item) {
                    var view = new converse.RosterItemView({model: item});
                    this.rosteritemviews[item.id] = view;
                    this.render(item);
                    if (!item.get('vcard_updated')) {
                        // This will update the vcard, which triggers a change
                        // request which will rerender the roster item.
                        converse.getVCard(item.get('jid'));
                    }
                }, this);

                this.model.on('change', function (item, changed) {
                    if ((_.size(item.changed) === 1) && _.contains(_.keys(item.changed), 'sorted')) {
                        return;
                    }
                    this.updateChatBox(item, changed);
                    this.render(item);
                }, this);

                this.model.on("remove", function (item) { this.removeRosterItem(item); }, this);
                this.model.on("destroy", function (item) { this.removeRosterItem(item); }, this);

                this.$el.hide().html(this.template());
                this.model.fetch({
                    add: true,
                    success: function (model, resp, options) {
                        if (resp.length === 0) {
                            // The presence stanza is sent out once all
                            // roster contacts have been added and rendered.
                            // See RosterView's render method.
                            //
                            // If there aren't any roster contacts, we still
                            // want to send a presence stanza, so we do it here.
                            converse.xmppstatus.sendPresence();
                        }
                    }
                }); // Get the cached roster items from localstorage
            },

            updateChatBox: function (item, changed) {
                var chatbox = converse.chatboxes.get(item.get('jid')),
                    changes = {};
                if (!chatbox) { return; }
                if (_.has(item.changed, 'chat_status')) {
                    changes.chat_status = item.get('chat_status');
                }
                if (_.has(item.changed, 'status')) {
                    changes.status = item.get('status');
                }
                chatbox.save(changes);
            },

            template: _.template('<dt id="xmpp-contact-requests">'+__('Contact requests')+'</dt>' +
                                '<dt id="xmpp-contacts">'+__('My contacts')+'</dt>' +
                                '<dt id="pending-xmpp-contacts">'+__('Pending contacts')+'</dt>'),

            render: function (item) {
                var $my_contacts = this.$el.find('#xmpp-contacts'),
                    $contact_requests = this.$el.find('#xmpp-contact-requests'),
                    $pending_contacts = this.$el.find('#pending-xmpp-contacts'),
                    sorted = false,
                    $count, changed_presence;
                if (item) {
                    var jid = item.id,
                        view = this.rosteritemviews[item.id],
                        ask = item.get('ask'),
                        subscription = item.get('subscription'),
                        crit = {order:'asc'};

                    if (ask === 'subscribe') {
                        $pending_contacts.after(view.render().el);
                        $pending_contacts.after($pending_contacts.siblings('dd.pending-xmpp-contact').tsort(crit));
                    } else if (ask === 'request') {
                        $contact_requests.after(view.render().el);
                        $contact_requests.after($contact_requests.siblings('dd.requesting-xmpp-contact').tsort(crit));
                    } else if (subscription === 'both' || subscription === 'to') {
                        if ($.contains(document.documentElement, view.el)) {
                            view.render();
                        } else {
                            $my_contacts.after(view.render().el);
                        }
                    }
                    changed_presence = view.model.changed.chat_status;
                    if (changed_presence) {
                        this.sortRoster(changed_presence);
                        sorted = true;
                    }
                    if (item.get('is_last')) {
                        if (!sorted) {
                            this.sortRoster(item.get('chat_status'));
                        }
                        if (!this.$el.is(':visible')) {
                            // Once all initial roster items have been added, we
                            // can show the roster.
                            this.$el.show();
                        }
                        converse.xmppstatus.sendPresence();
                    }
                }
                // Hide the headings if there are no contacts under them
                _.each([$my_contacts, $contact_requests, $pending_contacts], function (h) {
                    if (h.nextUntil('dt').length) {
                        if (!h.is(':visible')) {
                            h.show();
                        }
                    }
                    else if (h.is(':visible')) {
                        h.hide();
                    }
                });
                $count = $('#online-count');
                $count.text('('+this.model.getNumOnlineContacts()+')');
                if (!$count.is(':visible')) {
                    $count.show();
                }
                return this;
            },

            sortRoster: function (chat_status) {
                var $my_contacts = this.$el.find('#xmpp-contacts');
                $my_contacts.siblings('dd.current-xmpp-contact.'+chat_status).tsort('a', {order:'asc'});
                $my_contacts.after($my_contacts.siblings('dd.current-xmpp-contact.offline'));
                $my_contacts.after($my_contacts.siblings('dd.current-xmpp-contact.unavailable'));
                $my_contacts.after($my_contacts.siblings('dd.current-xmpp-contact.xa'));
                $my_contacts.after($my_contacts.siblings('dd.current-xmpp-contact.away'));
                $my_contacts.after($my_contacts.siblings('dd.current-xmpp-contact.dnd'));
                $my_contacts.after($my_contacts.siblings('dd.current-xmpp-contact.online'));
            }
        });

        this.XMPPStatus = Backbone.Model.extend({
            initialize: function () {
                this.set({
                    'status' : this.get('status') || 'online'
                });
                this.on('change', $.proxy(function () {
                    if (this.get('fullname') === undefined) {
                        converse.getVCard(
                            null, // No 'to' attr when getting one's own vCard
                            $.proxy(function (jid, fullname, image, image_type, url) {
                                this.save({'fullname': fullname});
                            }, this)
                        );
                    }
                }, this));
            },

            sendPresence: function (type) {
                if (type === undefined) {
                    type = this.get('status') || 'online';
                }
                var status_message = this.get('status_message'),
                    presence;
                // Most of these presence types are actually not explicitly sent,
                // but I add all of them here fore reference and future proofing.
                if ((type === 'unavailable') ||
                        (type === 'probe') ||
                        (type === 'error') ||
                        (type === 'unsubscribe') ||
                        (type === 'unsubscribed') ||
                        (type === 'subscribe') ||
                        (type === 'subscribed')) {
                    presence = $pres({'type':type});
                } else {
                    if (type === 'online') {
                        presence = $pres();
                    } else {
                        presence = $pres().c('show').t(type).up();
                    }
                    if (status_message) {
                        presence.c('status').t(status_message);
                    }
                }
                converse.connection.send(presence);
            },

            setStatus: function (value) {
                this.sendPresence(value);
                this.save({'status': value});
            },

            setStatusMessage: function (status_message) {
                converse.connection.send($pres().c('show').t(this.get('status')).up().c('status').t(status_message));
                this.save({'status_message': status_message});
                if (this.xhr_custom_status) {
                    $.ajax({
                        url: 'set-custom-status',
                        type: 'POST',
                        data: {'msg': status_message}
                    });
                }
            }
        });

        this.XMPPStatusView = Backbone.View.extend({
            el: "span#xmpp-status-holder",

            events: {
                "click a.choose-xmpp-status": "toggleOptions",
                "click #fancy-xmpp-status-select a.change-xmpp-status-message": "renderStatusChangeForm",
                "submit #set-custom-xmpp-status": "setStatusMessage",
                "click .dropdown dd ul li a": "setStatus"
            },

            toggleOptions: function (ev) {
                ev.preventDefault();
                $(ev.target).parent().parent().siblings('dd').find('ul').toggle('fast');
            },

            change_status_message_template: _.template(
                '<form id="set-custom-xmpp-status">' +
                    '<input type="text" class="custom-xmpp-status" {{ status_message }}"'+
                        'placeholder="'+__('Custom status')+'"/>' +
                    '<button type="submit">'+__('Save')+'</button>' +
                '</form>'),

            status_template: _.template(
                '<div class="xmpp-status">' +
                    '<a class="choose-xmpp-status {{ chat_status }}" data-value="{{status_message}}" href="#" title="'+__('Click to change your chat status')+'">' +
                        '<span class="icon-{{ chat_status }}"></span>'+
                        '{{ status_message }}' +
                    '</a>' +
                    '<a class="change-xmpp-status-message icon-pencil" href="#" title="'+__('Click here to write a custom status message')+'"></a>' +
                '</div>'),

            renderStatusChangeForm: function (ev) {
                ev.preventDefault();
                var status_message = this.model.get('status') || 'offline';
                var input = this.change_status_message_template({'status_message': status_message});
                this.$el.find('.xmpp-status').replaceWith(input);
                this.$el.find('.custom-xmpp-status').focus().focus();
            },

            setStatusMessage: function (ev) {
                ev.preventDefault();
                var status_message = $(ev.target).find('input').val();
                if (status_message === "") {
                }
                this.model.setStatusMessage(status_message);
            },

            setStatus: function (ev) {
                ev.preventDefault();
                var $el = $(ev.target),
                    value = $el.attr('data-value');
                this.model.setStatus(value);
                this.$el.find(".dropdown dd ul").hide();
            },

            getPrettyStatus: function (stat) {
                if (stat === 'chat') {
                    pretty_status = __('online');
                } else if (stat === 'dnd') {
                    pretty_status = __('busy');
                } else if (stat === 'xa') {
                    pretty_status = __('away for long');
                } else if (stat === 'away') {
                    pretty_status = __('away');
                } else {
                    pretty_status = __(stat) || __('online'); // XXX: Is 'online' the right default choice here?
                }
                return pretty_status;
            },

            updateStatusUI: function (model) {
                if (!(_.has(model.changed, 'status')) && !(_.has(model.changed, 'status_message'))) {
                    return;
                }
                var stat = model.get('status');
                // # For translators: the %1$s part gets replaced with the status
                // # Example, I am online
                var status_message = model.get('status_message') || __("I am %1$s", this.getPrettyStatus(stat));
                this.$el.find('#fancy-xmpp-status-select').html(
                    this.status_template({
                        'chat_status': stat,
                        'status_message': status_message
                    }));
            },

            choose_template: _.template(
                '<dl id="target" class="dropdown">' +
                    '<dt id="fancy-xmpp-status-select" class="fancy-dropdown"></dt>' +
                    '<dd><ul class="xmpp-status-menu"></ul></dd>' +
                '</dl>'),

            option_template: _.template(
                '<li>' +
                    '<a href="#" class="{{ value }}" data-value="{{ value }}">'+
                        '<span class="icon-{{ value }}"></span>'+
                        '{{ text }}'+
                    '</a>' +
                '</li>'),

            initialize: function () {
                this.model.on("change", this.updateStatusUI, this);
            },

            render: function () {
                // Replace the default dropdown with something nicer
                var $select = this.$el.find('select#select-xmpp-status'),
                    chat_status = this.model.get('status') || 'offline',
                    options = $('option', $select),
                    $options_target,
                    options_list = [],
                    that = this;
                this.$el.html(this.choose_template());
                this.$el.find('#fancy-xmpp-status-select')
                        .html(this.status_template({
                            'status_message': this.model.get('status_message') || __("I am %1$s", this.getPrettyStatus(chat_status)),
                            'chat_status': chat_status
                            }));
                // iterate through all the <option> elements and add option values
                options.each(function(){
                    options_list.push(that.option_template({'value': $(this).val(),
                                                            'text': this.text
                                                            }));
                });
                $options_target = this.$el.find("#target dd ul").hide();
                $options_target.append(options_list.join(''));
                $select.remove();
                return this;
            }
        });

        this.Feature = Backbone.Model.extend();
        this.Features = Backbone.Collection.extend({
            /* Service Discovery
            * -----------------
            * This collection stores Feature Models, representing features
            * provided by available XMPP entities (e.g. servers)
            * See XEP-0030 for more details: http://xmpp.org/extensions/xep-0030.html
            * All features are shown here: http://xmpp.org/registrar/disco-features.html
            */
            model: converse.Feature,
            initialize: function () {
                this.localStorage = new Backbone.LocalStorage(
                    hex_sha1('converse.features'+converse.bare_jid));
                if (this.localStorage.records.length === 0) {
                    // localStorage is empty, so we've likely never queried this
                    // domain for features yet
                    converse.connection.disco.info(converse.domain, null, $.proxy(this.onInfo, this));
                    converse.connection.disco.items(converse.domain, null, $.proxy(this.onItems, this));
                } else {
                    this.fetch({add:true});
                }
            },

            onItems: function (stanza) {
                $(stanza).find('query item').each($.proxy(function (idx, item) {
                    converse.connection.disco.info(
                        $(item).attr('jid'),
                        null,
                        $.proxy(this.onInfo, this));
                }, this));
            },

            onInfo: function (stanza) {
                var $stanza = $(stanza);
                if (($stanza.find('identity[category=server][type=im]').length === 0) &&
                    ($stanza.find('identity[category=conference][type=text]').length === 0)) {
                    // This isn't an IM server component
                    return;
                }
                $stanza.find('feature').each($.proxy(function (idx, feature) {
                    this.create({
                        'var': $(feature).attr('var'),
                        'from': $stanza.attr('from')
                    });
                }, this));
            }
        });

        this.LoginPanel = Backbone.View.extend({
            tagName: 'div',
            id: "login-dialog",
            events: {
                'submit form#converse-login': 'authenticate'
            },
            tab_template: _.template(
                '<li><a class="current" href="#login">'+__('Sign in')+'</a></li>'),
            template: _.template(
                '<form id="converse-login">' +
                '<label>'+__('XMPP/Jabber Username:')+'</label>' +
                '<input type="username" name="jid">' +
                '<label>'+__('Password:')+'</label>' +
                '<input type="password" name="password">' +
                '<input class="login-submit" type="submit" value="'+__('Log In')+'">' +
                '</form">'),

            bosh_url_input: _.template(
                '<label>'+__('BOSH Service URL:')+'</label>' +
                '<input type="text" id="bosh_service_url">'),

            connect: function ($form, jid, password) {
                if ($form) {
                    $form.find('input[type=submit]').hide().after('<span class="spinner login-submit"/>');
                }
                converse.connection = new Strophe.Connection(converse.bosh_service_url);
                converse.connection.connect(jid, password, converse.onConnect);
            },

            showConnectButton: function () {
                var $form = this.$el.find('#converse-login');
                var $button = $form.find('input[type=submit]')
                if ($button.length) {
                    $button.show().siblings('span').remove();
                }
            },

            initialize: function (cfg) {
                cfg.$parent.html(this.$el.html(this.template()));
                this.$tabs = cfg.$parent.parent().find('#controlbox-tabs');
                this.model.on('connection-fail', function () { this.showConnectButton(); }, this);
                this.model.on('auth-fail', function () { this.showConnectButton(); }, this);
            },

            render: function () {
                this.$tabs.append(this.tab_template());
                this.$el.find('input#jid').focus();
                return this;
            },

            authenticate: function (ev) {
                var $form = $(ev.target),
                    $jid_input = $form.find('input[name=jid]'),
                    jid = $jid_input.val(),
                    $pw_input = $form.find('input[name=password]'),
                    password = $pw_input.val(),
                    $bsu_input = null,
                    errors = false;

                if (! converse.bosh_service_url) {
                    $bsu_input = $form.find('input#bosh_service_url');
                    converse.bosh_service_url = $bsu_input.val();
                    if (! converse.bosh_service_url)  {
                        errors = true;
                        $bsu_input.addClass('error');
                    }
                }
                if (! jid) {
                    errors = true;
                    $jid_input.addClass('error');
                }
                if (! password)  {
                    errors = true;
                    $pw_input.addClass('error');
                }
                if (errors) { return; }
                this.connect($form, jid, password);
                return false;
            },

            remove: function () {
                this.$tabs.empty();
                this.$el.parent().empty();
            }
        });

        this.showControlBox = function () {
            var controlbox = this.chatboxes.get('controlbox');
            if (!controlbox) {
                this.chatboxes.add({
                    id: 'controlbox',
                    box_id: 'controlbox',
                    visible: true
                });
                if (this.connection) {
                    this.chatboxes.get('controlbox').save();
                }
            } else {
                controlbox.trigger('show');
            }
        };

        this.toggleControlBox = function () {
            if ($("div#controlbox").is(':visible')) {
                var controlbox = this.chatboxes.get('controlbox');
                if (this.connection) {
                    controlbox.destroy();
                } else {
                    controlbox.trigger('hide');
                }
            } else {
                this.showControlBox();
            }
        };

        this.initStatus = function (callback) {
            this.xmppstatus = new this.XMPPStatus();
            var id = hex_sha1('converse.xmppstatus-'+this.bare_jid);
            this.xmppstatus.id = id; // This appears to be necessary for backbone.localStorage
            this.xmppstatus.localStorage = new Backbone.LocalStorage(id);
            this.xmppstatus.fetch({success: callback, error: callback});
        };

        this.initRoster = function () {
            // Set up the roster
            this.roster = new this.RosterItems();
            this.roster.localStorage = new Backbone.LocalStorage(
                hex_sha1('converse.rosteritems-'+converse.bare_jid));
            this.connection.roster.registerCallback(
                $.proxy(this.roster.rosterHandler, this.roster),
                null, 'presence', null);
            this.rosterview = new this.RosterView({'model':this.roster});
        };

        this.onConnected = function () {
            if (this.debug) {
                this.connection.xmlInput = function (body) { console.log(body); };
                this.connection.xmlOutput = function (body) { console.log(body); };
                Strophe.log = function (level, msg) { console.log(level+' '+msg); };
                Strophe.error = function (msg) { console.log('ERROR: '+msg); };
            }
            this.bare_jid = Strophe.getBareJidFromJid(this.connection.jid);
            this.domain = Strophe.getDomainFromJid(this.connection.jid);
            this.features = new this.Features();
            this.initStatus($.proxy(function () {
                this.initRoster();
                this.chatboxes.onConnected();
                this.connection.addHandler(
                    $.proxy(this.roster.subscribeToSuggestedItems, this.roster),
                    'http://jabber.org/protocol/rosterx', 'message', null);

                this.connection.addHandler(
                        $.proxy(function (presence) {
                            this.presenceHandler(presence);
                            return true;
                        }, this.roster), null, 'presence', null);

                this.connection.addHandler(
                        $.proxy(function (message) {
                            this.chatboxes.messageReceived(message);
                            return true;
                        }, this), null, 'message', 'chat');

                this.connection.roster.get(function () {});

                $(window).on("blur focus", $.proxy(function(e) {
                    if ((this.windowState != e.type) && (e.type == 'focus')) {
                        converse.clearMsgCounter();
                    }
                    this.windowState = e.type;
                },this));
                this.giveFeedback(__('Online Contacts'));
                if (this.testing) {
                    this.callback(this);
                } else  {
                    this.callback();
                }
            }, this));
        };

        // This is the end of the initialize method.
        this.chatboxes = new this.ChatBoxes();
        this.chatboxesview = new this.ChatBoxesView({model: this.chatboxes});
        $('.toggle-online-users').bind(
            'click',
            $.proxy(function (e) {
                e.preventDefault(); this.toggleControlBox();
            }, this)
        );
        if ((this.prebind) && (!this.connection)) {
            if ((!this.jid) || (!this.sid) || (!this.rid) || (!this.bosh_service_url)) {
                this.log('If you set prebind=true, you MUST supply JID, RID and SID values');
                return;
            }
            this.connection = new Strophe.Connection(this.bosh_service_url);
            this.connection.attach(this.jid, this.sid, this.rid, this.onConnect);
        } else if (this.connection) {
            this.onConnected();
        }
        if (this.show_controlbox_by_default) { this.showControlBox(); }
    };
    return {
        'initialize': function (settings, callback) {
            converse.initialize(settings, callback);
        }
    };
}));<|MERGE_RESOLUTION|>--- conflicted
+++ resolved
@@ -62,11 +62,8 @@
         this.debug = false;
         this.hide_muc_server = false;
         this.i18n = locales.en;
-<<<<<<< HEAD
         this.allow_otr = true;
-=======
         this.allow_muc = true;
->>>>>>> 6d026f01
         this.prebind = false;
         this.show_controlbox_by_default = false;
         this.show_toolbar = true;
@@ -77,6 +74,8 @@
         // Allow only the whitelisted settings attributes to be overwritten,
         // nothing else.
         whitelist = [
+            'allow_muc',
+            'allow_otr',
             'animate',
             'auto_list_rooms',
             'auto_subscribe',
@@ -86,12 +85,7 @@
             'fullname',
             'hide_muc_server',
             'i18n',
-<<<<<<< HEAD
             'jid',
-            'allow_otr',
-=======
-            'allow_muc',
->>>>>>> 6d026f01
             'prebind',
             'rid',
             'show_controlbox_by_default',
@@ -1514,15 +1508,10 @@
                     this.contactspanel.render();
                     converse.xmppstatusview = new converse.XMPPStatusView({'model': converse.xmppstatus});
                     converse.xmppstatusview.render();
-<<<<<<< HEAD
-                    this.roomspanel = new converse.RoomsPanel({'$parent': this.$el.find('.controlbox-panes')});
-                    this.roomspanel.render();
-=======
                     if (converse.allow_muc) {
                         this.roomspanel = new converse.RoomsPanel({'$parent': this.$el.find('.controlbox-panes')});
                         this.roomspanel.render();
                     }
->>>>>>> 6d026f01
                 }
                 return this;
             }
