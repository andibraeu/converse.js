# -*- coding: utf-8 -*-
#
# Copyright © 2012 - 2016 Michal Čihař <michal@cihar.com>
#
# This file is part of Weblate <https://weblate.org/>
#
# This program is free software: you can redistribute it and/or modify
# it under the terms of the GNU General Public License as published by
# the Free Software Foundation, either version 3 of the License, or
# (at your option) any later version.
#
# This program is distributed in the hope that it will be useful,
# but WITHOUT ANY WARRANTY; without even the implied warranty of
# MERCHANTABILITY or FITNESS FOR A PARTICULAR PURPOSE.  See the
# GNU General Public License for more details.
#
# You should have received a copy of the GNU General Public License
# along with this program.  If not, see <http://www.gnu.org/licenses/>.
#

"""
Tests for translation models.
"""

from __future__ import print_function

from unittest import SkipTest
import shutil
import os

from django.test import TestCase
from django.conf import settings
from django.utils import timezone
from django.contrib.auth.models import Permission, User
from django.core.exceptions import ValidationError

from weblate.trans.formats import FILE_FORMATS
from weblate.trans.models import (
<<<<<<< HEAD
    Project, SubProject, Source, Unit, WhiteboardMessage, Check, Suggestion,
    IndexUpdate, ComponentList,
=======
    Project, SubProject, Source, Unit, WhiteboardMessage, Check,
>>>>>>> 5be33f9b
    get_related_units,
)
from weblate import appsettings
from weblate.trans.tests import OverrideSettings
from weblate.trans.tests.utils import get_test_file
from weblate.trans.vcs import GitRepository, HgRepository
from weblate.trans.search import clean_indexes

REPOWEB_URL = \
    'https://github.com/nijel/weblate-test/blob/master/%(file)s#L%(line)s'
GIT_URL = 'git://github.com/nijel/weblate-test.git'
HG_URL = 'https://nijel@bitbucket.org/nijel/weblate-test'


class RepoTestCase(TestCase):
    """
    Generic class for tests working with repositories.
    """
    def setUp(self):
        # Path where to clone remote repo for tests
        self.git_base_repo_path = os.path.join(
            settings.DATA_DIR,
            'test-base-repo.git'
        )
        # Repository on which tests will be performed
        self.git_repo_path = os.path.join(
            settings.DATA_DIR,
            'test-repo.git'
        )

        # Path where to clone remote repo for tests
        self.hg_base_repo_path = os.path.join(
            settings.DATA_DIR,
            'test-base-repo.hg'
        )
        # Repository on which tests will be performed
        self.hg_repo_path = os.path.join(
            settings.DATA_DIR,
            'test-repo.hg'
        )

        # Clone repo for testing
        if not os.path.exists(self.git_base_repo_path):
            print(
                'Cloning Git test repository to {0}...'.format(
                    self.git_base_repo_path
                )
            )
            GitRepository.clone(
                GIT_URL,
                self.git_base_repo_path,
                bare=True
            )

        # Remove possibly existing directory
        if os.path.exists(self.git_repo_path):
            shutil.rmtree(self.git_repo_path)

        # Create repository copy for the test
        shutil.copytree(self.git_base_repo_path, self.git_repo_path)

        if HgRepository.is_supported():
            # Clone repo for testing
            if not os.path.exists(self.hg_base_repo_path):
                print(
                    'Cloning Mercurial test repository to {0}...'.format(
                        self.hg_base_repo_path
                    )
                )
                HgRepository.clone(
                    HG_URL,
                    self.hg_base_repo_path,
                    bare=True
                )

            # Remove possibly existing directory
            if os.path.exists(self.hg_repo_path):
                shutil.rmtree(self.hg_repo_path)

            # Create repository copy for the test
            shutil.copytree(self.hg_base_repo_path, self.hg_repo_path)

        # Remove possibly existing project directory
        test_repo_path = os.path.join(settings.DATA_DIR, 'vcs', 'test')
        if os.path.exists(test_repo_path):
            shutil.rmtree(test_repo_path)

        # Remove indexes
        clean_indexes()

    def create_project(self):
        """
        Creates test project.
        """
        project = Project.objects.create(
            name='Test',
            slug='test',
            web='https://weblate.org/'
        )
        self.addCleanup(shutil.rmtree, project.get_path(), True)
        return project

    def _create_subproject(self, file_format, mask, template='',
                           new_base='', vcs='git', **kwargs):
        """
        Creates real test subproject.
        """
        project = self.create_project()

        if vcs == 'mercurial':
            branch = 'default'
            repo = self.hg_repo_path
            push = self.hg_repo_path
            if not HgRepository.is_supported():
                raise SkipTest('Mercurial not available!')
        else:
            branch = 'master'
            repo = self.git_repo_path
            push = self.git_repo_path

        return SubProject.objects.create(
            name='Test',
            slug='test',
            project=project,
            repo=repo,
            push=push,
            branch=branch,
            filemask=mask,
            template=template,
            file_format=file_format,
            repoweb=REPOWEB_URL,
            save_history=True,
            new_base=new_base,
            vcs=vcs,
            **kwargs
        )

    def create_subproject(self):
        """
        Wrapper method for providing test subproject.
        """
        return self._create_subproject(
            'auto',
            'po/*.po',
        )

    def create_po(self):
        return self._create_subproject(
            'po',
            'po/*.po',
        )

    def create_po_empty(self):
        return self._create_subproject(
            'po',
            'po-empty/*.po',
            new_base='po-empty/hello.pot',
            new_lang='add',
        )

    def create_po_mercurial(self):
        return self._create_subproject(
            'po',
            'po/*.po',
            vcs='mercurial'
        )

    def create_po_new_base(self):
        return self._create_subproject(
            'po',
            'po/*.po',
            new_base='po/hello.pot'
        )

    def create_po_link(self):
        return self._create_subproject(
            'po',
            'po-link/*.po',
        )

    def create_po_mono(self):
        return self._create_subproject(
            'po-mono',
            'po-mono/*.po',
            'po-mono/en.po',
        )

    def create_ts(self, suffix=''):
        return self._create_subproject(
            'ts',
            'ts{0}/*.ts'.format(suffix),
        )

    def create_ts_mono(self):
        return self._create_subproject(
            'ts',
            'ts-mono/*.ts',
            'ts-mono/en.ts',
        )

    def create_iphone(self):
        return self._create_subproject(
            'strings',
            'iphone/*.lproj/Localizable.strings',
        )

    def create_android(self):
        return self._create_subproject(
            'aresource',
            'android/values-*/strings.xml',
            'android/values/strings.xml',
        )

    def create_json(self):
        return self._create_subproject(
            'json',
            'json/*.json',
        )

    def create_json_mono(self):
        return self._create_subproject(
            'json',
            'json-mono/*.json',
            'json-mono/en.json',
        )

    def create_tsv(self):
        return self._create_subproject(
            'csv',
            'tsv/*.txt',
        )

    def create_csv(self):
        return self._create_subproject(
            'csv',
            'csv/*.txt',
        )

    def create_csv_mono(self):
        return self._create_subproject(
            'csv',
            'csv-mono/*.csv',
            'csv-mono/en.csv',
        )

    def create_java(self):
        return self._create_subproject(
            'properties',
            'java/swing_messages_*.properties',
            'java/swing_messages.properties',
        )

    def create_xliff(self, name='default'):
        return self._create_subproject(
            'xliff',
            'xliff/*/%s.xlf' % name,
        )

    def create_xliff_mono(self):
        return self._create_subproject(
            'xliff',
            'xliff-mono/*.xlf',
            'xliff-mono/en.xlf',
        )

    def create_resx(self):
        if 'resx' not in FILE_FORMATS:
            raise SkipTest('resx not supported')
        return self._create_subproject(
            'resx',
            'resx/*.resx',
            'resx/en.resx',
        )

    def create_link(self):
        parent = self.create_iphone()
        return SubProject.objects.create(
            name='Test2',
            slug='test2',
            project=parent.project,
            repo='weblate://test/test',
            file_format='po',
            filemask='po/*.po',
        )


class ProjectTest(RepoTestCase):
    """
    Project object testing.
    """

    def test_create(self):
        project = self.create_project()
        self.assertTrue(os.path.exists(project.get_path()))
        self.assertTrue(project.slug in project.get_path())

    def test_rename(self):
        project = self.create_project()
        old_path = project.get_path()
        self.assertTrue(os.path.exists(old_path))
        project.slug = 'changed'
        project.save()
        new_path = project.get_path()
        self.addCleanup(shutil.rmtree, new_path, True)
        self.assertFalse(os.path.exists(old_path))
        self.assertTrue(os.path.exists(new_path))

    def test_delete(self):
        project = self.create_project()
        self.assertTrue(os.path.exists(project.get_path()))
        project.delete()
        self.assertFalse(os.path.exists(project.get_path()))

    def test_delete_all(self):
        project = self.create_project()
        self.assertTrue(os.path.exists(project.get_path()))
        Project.objects.all().delete()
        self.assertFalse(os.path.exists(project.get_path()))

    def test_wrong_path(self):
        project = self.create_project()

        with OverrideSettings(DATA_DIR='/weblate-nonexisting-path'):
            # Invalidate cache, pylint: disable=W0212
            project._dir_path = None

            self.assertRaisesMessage(
                ValidationError,
                'Could not create project directory',
                project.full_clean
            )

    def test_acl(self):
        """
        Test for ACL handling.
        """
        # Create user to verify ACL
        user = User.objects.create_user(
            username='testuser',
            password='testpassword'
        )

        # Create project
        project = self.create_project()

        # Enable ACL
        project.enable_acl = True
        project.save()

        # Check user does not have access
        self.assertFalse(project.has_acl(user))

        # Add ACL
        permission = Permission.objects.get(codename='weblate_acl_test')
        user.user_permissions.add(permission)

        # Need to fetch user again to clear permission cache
        user = User.objects.get(username='testuser')

        # We now should have access
        self.assertTrue(project.has_acl(user))


class TranslationTest(RepoTestCase):
    """
    Translation testing.
    """
    def test_basic(self):
        project = self.create_subproject()
        translation = project.translation_set.get(language_code='cs')
        self.assertEqual(translation.translated, 0)
        self.assertEqual(translation.total, 4)
        self.assertEqual(translation.fuzzy, 0)

    def test_extra_file(self):
        """
        Test extra commit file handling.
        """
        subproject = self.create_subproject()
        subproject.pre_commit_script = get_test_file(
            '../../../../examples/hook-generate-mo'
        )
        appsettings.PRE_COMMIT_SCRIPT_CHOICES.append(
            (subproject.pre_commit_script, 'hook-generate-mo')
        )
        subproject.pre_commit_script = get_test_file(
            '../../../../examples/hook-update-linguas'
        )
        appsettings.PRE_COMMIT_SCRIPT_CHOICES.append(
            (subproject.pre_commit_script, 'hook-update-linguas')
        )
        subproject.extra_commit_file = 'po/%(language)s.mo\npo/LINGUAS'
        subproject.save()
        subproject.full_clean()
        translation = subproject.translation_set.get(language_code='cs')
        # change backend file
        with open(translation.get_filename(), 'a') as handle:
            handle.write(' ')
        # Test committing
        translation.git_commit(
            None, 'TEST <test@example.net>', timezone.now(),
            force_commit=True
        )
        linguas = os.path.join(subproject.get_path(), 'po', 'LINGUAS')
        with open(linguas, 'r') as handle:
            data = handle.read()
            self.assertIn('\ncs\n', data)
        self.assertFalse(translation.repo_needs_commit())

    def test_validation(self):
        """
        Translation validation
        """
        project = self.create_subproject()
        translation = project.translation_set.get(language_code='cs')
        translation.full_clean()

    def test_update_stats(self):
        """
        Check update stats with no units.
        """
        project = self.create_subproject()
        translation = project.translation_set.get(language_code='cs')
        translation.update_stats()
        translation.unit_set.all().delete()
        translation.update_stats()


class WhiteboardMessageTest(TestCase):
    """Test(s) for WhiteboardMessage model."""

    def test_can_be_imported(self):
        """Test that whiteboard model can be imported.

        Rather dumb test just to make sure there are no obvious parsing errors.
        """
        WhiteboardMessage()


class ComponentListTest(TestCase):
    """Test(s) for ComponentList model."""

    def test_can_be_imported(self):
        """Test that ComponentList model can be imported.

        Rather dumb test just to make sure there are no obvious parsing errors.
        """
        ComponentList()


class ModelTestCase(RepoTestCase):
    def setUp(self):
        super(ModelTestCase, self).setUp()
        self.subproject = self.create_subproject()


class SourceTest(ModelTestCase):
    """
    Source objects testing.
    """
    def test_exists(self):
        self.assertTrue(Source.objects.exists())

    def test_source_info(self):
        unit = Unit.objects.all()[0]
        self.assertIsNotNone(unit.source_info)

    def test_priority(self):
        unit = Unit.objects.all()[0]
        self.assertEqual(unit.priority, 100)
        source = unit.source_info
        source.priority = 200
        source.save()
        unit2 = Unit.objects.get(pk=unit.pk)
        self.assertEqual(unit2.priority, 200)

    def test_check_flags(self):
        """
        Setting of Source check_flags changes checks for related units.
        """
        self.assertEqual(Check.objects.count(), 3)
        check = Check.objects.all()[0]
        unit = get_related_units(check)[0]
        source = unit.source_info
        source.check_flags = 'ignore-{0}'.format(check.check)
        source.save()
        self.assertEqual(Check.objects.count(), 0)


class UnitTest(ModelTestCase):
    @OverrideSettings(MT_WEBLATE_LIMIT=15)
    def test_more_like(self):
        unit = Unit.objects.all()[0]
        self.assertEqual(Unit.objects.more_like_this(unit).count(), 0)

    @OverrideSettings(MT_WEBLATE_LIMIT=0)
    def test_more_like_timeout(self):
        unit = Unit.objects.all()[0]
        self.assertRaisesMessage(
            Exception, 'Request timed out.', Unit.objects.more_like_this, unit
        )

    @OverrideSettings(MT_WEBLATE_LIMIT=-1)
    def test_more_like_no_fork(self):
        unit = Unit.objects.all()[0]
        self.assertEqual(Unit.objects.more_like_this(unit).count(), 0)<|MERGE_RESOLUTION|>--- conflicted
+++ resolved
@@ -36,12 +36,7 @@
 
 from weblate.trans.formats import FILE_FORMATS
 from weblate.trans.models import (
-<<<<<<< HEAD
-    Project, SubProject, Source, Unit, WhiteboardMessage, Check, Suggestion,
-    IndexUpdate, ComponentList,
-=======
-    Project, SubProject, Source, Unit, WhiteboardMessage, Check,
->>>>>>> 5be33f9b
+    Project, SubProject, Source, Unit, WhiteboardMessage, Check, ComponentList,
     get_related_units,
 )
 from weblate import appsettings
