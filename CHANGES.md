--- conflicted
+++ resolved
@@ -4,11 +4,8 @@
 
 - Avoid `eval` (via `_.template` from lodash).
 - Don't show bookmark toggles when PEP bookmarking not supported by the XMPP server.
-<<<<<<< HEAD
-- Add LibreJS support
 - Emojis are now sent in unicode instead of short names (also in MUCs)
-=======
->>>>>>> 0a28e7aa
+
 
 ### Bugfixes
 
