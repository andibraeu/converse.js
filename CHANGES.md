# Changelog

<<<<<<< HEAD
## 3.2.0 (Unreleased)

- All promises are now native (or polyfilled) ES2015 Promises
  instead of jQuery's Deferred. [jcbrand]
- #866 Add babel in order to support ES2015 syntax [jcbrand]
=======
## 3.1.1 ((2017-07-12))

- Use a patched version of [awesomplete](https://github.com/LeaVerou/awesomplete)
  which doesn't render suggestions as HTML (possible XSS attack vector). [jcbrand]

More info here: https://github.com/LeaVerou/awesomplete/pull/17082
>>>>>>> 77212759

## 3.1.0 (2017-07-05)

### API changes
- Deprecate the `updateSettings` method in favour of
  `_converse.settings.update`. [jcbrand]
- Add a new API method `_converse.promises.add` for exposing promises to be
  used with `_converse.waitUntil`. [jcbrand]
- The `message` event now returns a data object with `stanza` and
  `chatbox` attributes, instead of just the stanza. [jcbrand]

### New Plugins
- New non-core plugin `converse-singleton` which ensures that no more than
  one chat is visible at any given time. Used in the mobile build:
  `converse-mobile.js` and makes the unread messages counter possible there.
  [jcbrand]
- New non-core plugin `converse-roomslist`, which shows a list of open rooms
  in the `Rooms` tab of the control box. [jcbrand]

### New configuration settings
- New setting for `converse-bookmarks`:
  [hide_open_bookmarks](https://conversejs.org/docs/html/configurations.html#hide-open-bookmarks)
  It is meant to be set to `true` when using `converse-roomslist` so that open
  rooms aren't listed twice (in the rooms list and the bookmarks list).
  [jcbrand]

### Github tickets resolved
- #567 Unreaded message count reset on page load [novokrest]
- #575 Logging out from converse.js doesn't clear the connection status from the
  sessionStorage [jcbrand]
- #591 Unread message counter is reset when the chatbox is closed [novokrest]
- #754 Show unread messages next to roster contacts. [jcbrand]
- #864 Remove all inline CSS to comply with strict Content-Security-Policy headers [mathiasertl]
- #873 Inconsistent unread messages count updating [novokrest]
- #887 Make embedded images clickabe [jcbrand]
- #890 Message carbons not sent out after reconnection [jcbrand]
- #894 Room affiliation lost when connection jid and room presence jid are of different case [Rayzen]

### Miscellaneous

- Support for [XMPP-0313 Message Archive Management](https://xmpp.org/extensions/xep-0313.html)
  has been upgraded to version 2. [jcbrand]
- Show unread messages for minimized chats. [jcbrand]
- Render nickname form when entering a room via invitation. [jcbrand]

## 3.0.2 (2017-04-23)

*Dependency updates*:
- Jasmine 2.5.3
- Phantomjs 2.1.14
- moment 2.18.1
- sinon 2.1.0
- eslint 3.19.0

- Don't rerender the text input when filtering contacts. [jcbrand]
- Show the MUC server in a bookmarked room's info view (in the bookmarks list). [jcbrand]
- Enable creation of `dist/converse-muc-embedded.js` build file for the
  embedded MUC room demo. [jcbrand]
- Use `noConflict` to avoid polluting globale namespace with lodash and Backbone. [jcbrand]
- Bugfix: MUC user's nickname wasn't being shown in HTML5 notification messages. [jcbrand]
- Bugfix: OTR meta-messages were being shown in HTML5 notifications. [jcbrand]
- CSS fix: Icon lock wasn't showing. [jcbrand]
- #626 Open chat minimised [novokrest]
- #842 Persistent muc room creation not working [jcbrand]
- #848 OTR doesn't start when `cache_otr_key` is set to `true`. [jcbrand]
- #849 `TypeError: _converse.i18n.locale_data is undefined` when reconnecting. [jcbrand]
- #850 Roster not loading when group names are numbers. [jcbrand]

## 3.0.1 (2017-04-04)

- Bugfix. Endless spinner when trying to log in after rendering the registration form. [jcbrand]
- #585 Duplicate contact created due to JID case sensivity [saganshul]
- #628 Fixes the bug in displaying chat status during private chat. [saganshul]
- #628 Changes the message displayed while typing from a different resource of the same user. [smitbose]
- #675 Time format made configurable.
   See [time_format](https://conversejs.org/docs/html/configurations.html#time-format)
   [smitbose]
- #682 Add "Send" button to input box in chat dialog window.
   See [show_send_button](https://conversejs.org/docs/html/configurations.html#show-send-button)
   [saganshul]
- #704 Automatic fetching of registration form when
   [registration_domain](https://conversejs.org/docs/html/configurations.html#registration-domain)
   is set. [smitbose]
- #806 The `_converse.listen` API event listeners aren't triggered. [jcbrand]
- #807 Error: Plugin "converse-dragresize" tried to override HeadlinesBoxView but it's not found. [jcbrand]
- #811 jQuery wasn't being closured in builds. [jcbrand]
- #814 Images from URLs with query strings aren't being rendered. [novokrest]
- #820 Inconsistency in displaying room features. [jcbrand]

## 3.0.0 (2017-03-05)

- **Breaking changes**:
    * Plugins must now be whitelisted.
      See the [whitelisted_plugins](https://conversejs.org/docs/html/configuration.html#whitelisted-plugins) setting.
    * Callbacks for `converse.on` now no longer receive an event object as first parameter.
    * The API has been split into public and private parts.
      The private API methods are now only available to plugins.
      For more info, read [developer API](https://conversejs.org/docs/html/developer_api.html)
      and the [plugin_development](https://conversejs.org/docs/html/plugin_development.html)
      documentation.
    * To prevent confusion the private, closured object, only
      available to plugins, has been renamed from `converse` to `_converse`.
      The public API is accessible via a global `converse` object.
    * The `keepalive` and `roster_groups` options are now set to `true` by default.
    * Templates are no longer stored as attributes on the `_converse` object.
      If you need a particular template, use `require` to load it.

- Bugfix. After bookmarking a room for which a nickname is required, return to
  the nickname form. [jcbrand]
- Show the chat states of room occupants. [jcbrand]
- The no-jQuery build has been renamed from `converse.nojquery.js` to
  `converse-no-jquery.js` to fit the convention used for other build names.
  [jcbrand]
- 50 is the new default [archived_messages_page_size](https://conversejs.org/docs/html/configuration.html#archived-messages-page-size)
  [jcbrand]
- Better support for delayed delivery of presence stanzas (XEP-0203). [jcbrand]
- The chat room `description` is now shown in the heading, not the `subject`.
  [jcbrand]
- Chat room features are shown in the sidebar. [jcbrand]
- Hide the chat room invite widget if the room is not open or if the room is members-only
  and the user is not the owner. [jcbrand]
- Created a new non-core plugin `converse-muc-embedded` which embeds a single
  chat room into a page. An example can be found at https://conversejs.org/demo/embedded.html
  [jcbrand]
- Use lodash instead of underscore.js [jcbrand]
- Case insensitive matching of moderation commands. [jcbrand]
- Add `/subject` as alias to `/topic` [jcbrand]
- `message_carbons`, `play_sounds` and `allow_chat_pending_contacts` now default to `true` [jcbrand]
- Improved roster filter UX. [jcbrand]
- Render the login form again upon authfail. [jcbrand]
- New promises API: [waitUntil](https://conversejs.org/docs/html/developer_api.html#waituntil)
  [jcbrand]
- New configuration setting:
  [show_chatstate_notifications](https://conversejs.org/docs/html/configuration.html#show-chatstate-notifications)
  [jcbrand]
- New configuration setting:
  [whitelisted_plugins](https://conversejs.org/docs/html/configuration.html#whitelisted-plugins)
  [jcbrand]
- New configuration setting:
  [blacklisted_plugins](https://conversejs.org/docs/html/configuration.html#blacklisted-plugins)
  [jcbrand]
- The API now no longer returns wrapped chatboxes (or rooms) but instead a
  Backbone.View object. This means the API of the returned object has changed.
  You're still able to do everything from before but now also much more.
  [jcbrand]
- Allow JIDs not on the roster to be invited to a chat room. [jcbrand]
- Bugfix. `TypeError: this.sendConfiguration(...).then is not a function` when
  an instant room is created. [jcbrand]
- Ensure consistent behavior from `show_controlbox_by_default` [jcbrand]
- #365 Show join/leave messages for chat rooms.
  New configuration setting:
  [muc_show_join_leave](https://conversejs.org/docs/html/configuration.html#muc-show-join-leave)
- #366 Show the chat room occupant's JID in the tooltip (if you're allowed to see it). [jcbrand]
- #610, #785 Add presence priority handling [w3host, jcbrand]
- #620 `auto_away` shouldn't change the user's status if it's set to `dnd`. [jcbrand]
- #694 The `notification_option` wasn't being used consistently. [jcbrand]
- #745 New config option [priority](https://conversejs.org/docs/html/configuration.html#priority) [jcbrand]
- #770 Allow setting contact attrs on chats.open [Ape]
- #790 MAM retrieval broken [jcbrand]

## 2.0.6 (2017-02-13)
- Escape user-generated input to prevent JS-injection attacks. (Thanks to SamWhited) [jcbrand]
- #486 Honor existing mam user configuration [throwaway42]
- #749 /me will show your contact's name in the sent field [jcbrand]
- #774 Browser language (fr-fr or fr) is not detected by default [jcbrand]
- #775 Anonymous login form is a text field instead of a push button [jcbrand]

## 2.0.5 (2017-02-01)
- #743, #751, #753 Update to Strophe 1.2.12. SASL-EXTERNAL now has reduced priority, so it won't
  be prioritized above other auth mechanisms. [jcbrand]
- #755: create composer.json to add this project in packagist.org [fabiomontefuscolo]
- #758: Bugfix. Render all resize drag handles for ChatRoomView. [LeoYReyes]
- #762 Allow chatting with users not in your roster. [Ape, jcbrand]
- Bugfix. Cancel button shown while registration form is being fetched wasn't working
  properly. [jcbrand]
- Bugfix. Login form wasn't rendered after logging out (when `auto_reconnect` is `true`). [jcbrand]
- Bugfix. Properly disconnect upon "host-unknown" error. [jcbrand]
- Bugfix. Minimized chats weren't removed when logging out. [jcbrand]
- Security fix: Prevent message forging via carbons. (Thanks to ge0rg) [jcbrand]

## 2.0.4 (2016-12-13)
- #737: Bugfix. Translations weren't being applied. [jcbrand]
- Fetch room info and store it on the room model.
  For context, see: http://xmpp.org/extensions/xep-0045.html#disco-roominfo [jcbrand]
- Bugfix. Switching from bookmarks form to config form shows only the spinner. [jcbrand]
- Bugfix. Other room occupants sometimes not shown when reloading the page. [jcbrand]
- Bugfix. Due to changes in `converse-core` the controlbox wasn't aware anymore of
  disconnection or reconnection events. [jcbrand]
- Optimize fetching of MAM messages (in some cases happened on each page load). [jcbrand]
- Fix empty controlbox toggle after disconnect. [jcbrand]
- When inviting someone to a members-only room, first add them to the member
  list. [jcbrand]
- New configuration setting [muc_disable_moderator_commands](https://conversejs.org/docs/html/configuration.html#muc-disable-moderator-commands) [jcbrand]

## 2.0.3 (2016-11-30)
- #735 Room configuration button not visible. [jcbrand]
- CSS fix for fadeIn animation. [jcbrand]

## 2.0.2 (2016-11-30)
- #721 keepalive not working with anonymous authentication [jcbrand]
- #723 Bugfix: Arrays in configuration settings were ignored. [jcbrand]
- #734 Bugfix. `converse.rooms.open` ignored the `muc_nickname_from_jid` setting. [jcbrand]
- Enable new rooms to be configured automatically, with a default config, via `rooms.open`.
  For details, refer to the [relevant documentation](https://conversejs.org/docs/html/developer_api.html#the-rooms-grouping) [jcbrand]
- Bugfix: Chatboxes aren't closed when logging out. [jcbrand]
- Bugfix: Trying to save data on the `ControlBox` model before `ChatBoxes`
  collection has its `browserStorage` configured.
  Causes `Error: A "url" property or function must be specified`. [jcbrand]
- Don't open the controlbox on contact requests. [jcbrand]
- Bugfix: Reconnection fails when original connection was never established. [jcbrand]
- If a `credentials_url` is provided, then keep on attempting to reconnect when connection is down.  [jcbrand]
- Remove (undocumented) `callback` config parameter for `converse.initialize`.
  Instead, `converse.initialize` returns a promise which will resolve once
  initialization is complete. [jcbrand]
- New event ['reconnecting'](https://conversejs.org/docs/html/development.html#reconnecting) [jcbrand]
- New configuration setting [allow_bookmarks](https://conversejs.org/docs/html/configuration.html#allow-bookmarks) [jcbrand]
- The `rooms.open` API method will no longer maximize rooms that are minimized (unless `maximize: true` is passed in). [jcbrand]

## 2.0.1 (2016-11-07)
- #203 New configuration setting [muc_domain](https://conversejs.org/docs/html/configuration.html#muc-domain) [jcbrand]
- #705 White content after submitting password on chat rooms [jcbrand]
- #712 Controlbox clicks stop responding after auto-reconnect [jcbrand]
- Removed shared state between tests. All tests are now isolated. [jcbrand]
- Allow the context (i.e. `this` value) to be passed in when registering event
  listeners with `converse.listen.on` and `converse.listen.once`. [jcbrand]
- New event ['rosterContactsFetched'](https://conversejs.org/docs/html/development.html#rosterContactsFetched) [jcbrand]
- New event ['rosterGroupsFetched'](https://conversejs.org/docs/html/development.html#rosterGroupsFetched) [jcbrand]
- HTML templates are now loaded in the respective modules/plugins. [jcbrand]
- Start improving Content-Security-Policy compatibility by removing inline CSS. [mathiasertl]
- Add support for XEP-0048, chat room bookmarks [jcbrand]
- New configuration setting [connection_options](https://conversejs.org/docs/html/configuration.html#connection-options) [jcbrand]

## 2.0.0 (2016-09-16)
- #656 Online users count not shown initially [amanzur]
- #674 Polish translation updated [ser]
- Backwards incompatible change: the `_super` attribute in plugins is now named `__super__`. [jcbrand]
- Continuously attempt to resurrect dead connections when `auto_reconnect` is `true`. [jcbrand]
- Update the 'rooms' API to allow user to pass in room attributes. [jcbrand]
- New configuration setting [message_storage](https://conversejs.org/docs/html/configuration.html#message-storage) [jcbrand]
- Hardcode the storage for roster contacts and chat room occupants to `sessionStorage`. [jcbrand]
- Fixed wrong chat state value, should be `chat`, not `chatty`.
  See [RFC 3921](https://xmpp.org/rfcs/rfc3921.html#rfc.section.2.1.2.2). [jcbrand]
- Adds support for SASL-EXTERNAL. [jcbrand]

## 1.0.6 (2016-08-12)
- #632 Offline and Logout states do not properly update once users start
  chatting. [chrisuehlinger, jcband]
- #674 Polish translation updated to the current master. [ser]
- #677 Chatbox does not open after close. [jcbrand]
- The behavior of `converse.chats.get` has changed. If the chat box is not
  already open, then `undefined` will be returned. [jcbrand]
- Typing (i.e. chat state) notifications are now also sent out from MUC rooms. [jcbrand]
- `ChatRoomView.onChatRoomMessageSubmitted` has been renamed to
  `onMessageSubmitted`, to make it the same as the method on `ChatBoxView`. [jcbrand]
- New configuration setting [muc_nickname_from_jid](https://conversejs.org/docs/html/configuration.html#muc-nickname-from-jid) [jcbrand]
- New configuration setting [muc_instant_rooms](https://conversejs.org/docs/html/configuration.html#muc-instant-rooms) [jcbrand]

## 1.0.5 (2016-07-28)
- In case of nickname conflict when joining a room, allow the user to choose a new one.
  [jcbrand]
- Check whether the user has a reserved nickname before entering a room, and if so,
  use it. [jcbrand]
- Mention someone in your chat room message by clicking on their name in the occupants
  list. [jcbrand]
- #645 When accepting a contact request, the contact didn't appear in the
  pending contacts group. [jcbrand]
- Bugfix: allow multiple MAM queries to be made simultaneously. [jcbrand]

## 1.0.4 (2016-07-26)

- Restrict occupants sidebar to 30% chat room width. [jcbrand]
- Made requesting contacts more visible, by placing them at the top of the roster. [jcbrand]
- `insertIntoPage` method of `ChatBoxView` has been renamed to `insertIntoDOM`,
  to make it the same as the method of `ChatRoomView`. [jcbrand]
- Render error messages received from the server (for undelivered chat messages). [jcbrand]
- Don't hide requesting contacts when filtering by chat state. [jcbrand]
- When logging in anonymously, the server JID can now be passed in via `converse.initialize`
  or via `converse.user.login`. [jcbrand]

## 1.0.3 (2016-06-20)

- Update the plugin architecture to allow plugins to have optional dependencies [jcbrand]
- Bugfix. Login form doesn't render after logging out, when `auto_reconnect = false` [jcbrand]
- Also indicate new day for the first day's messages. [jcbrand]
- Chat bot messages don't appear when they have the same ids as their commands. [jcbrand]
- Updated onDisconnected method to fire disconnected event even if `auto_reconnect = false`. [kamranzafar]
- Bugfix: MAM messages weren't being fetched oldest first. [jcbrand]
- Add processing hints to chat state notifications [jcbrand]
- Don't use sound and desktop notifications for OTR messages (when setting up the session) [jcbrand]
- New config option [default_state](https://conversejs.org/docs/html/configuration.html#default_state) [jcbrand]
- New API method `converse.rooms.close()` [jcbrand]
- New configuration setting [allow_muc_invites](https://conversejs.org/docs/html/configuration.html#allow-muc-invites) [jcbrand]
- Add new event [pluginsInitialized](https://conversejs.org/docs/html/development.html#pluginsInitialized) [jcbrand]
- #553 Add processing hints to OTR messages [jcbrand]
- #650 Don't ignore incoming messages with same JID as current user (might be MAM archived) [jcbrand]
- #656 online users count in minimized chat window on initialization corrected [amanzur]

## 1.0.2 (2016-05-24)

- Bugfix. Bind `sendPresence` to the right context. Bug that slipped in during
  the release of `1.0.1`. [jcbrand]

## 1.0.1 (2016-05-24)

- Bugfix. Roster filter sometimes gets hidden when it shouldn't. [jcbrand]
- Chat boxes weren't being initialized due to typo. [jcbrand]
- Flush request queue just after connection. Solves a problem with PubSub and
  Prosody, whereby BOSH HTTP responses weren't being received. [jcbrand]

## 1.0.0 (2016-05-03)

- Add catalan language [JoseMariaRubioMoral]
- Split converse.js up into different plugin modules. [jcbrand]
- Better Sass/CSS for responsive/mobile views. New mobile-only build. [jcbrand]
- Roster contacts can now be filtered by chat state and roster filters are
  remembered across page loads. [jcbrand]
- Add support for messages with type `headline`, often used for notifications
  from the server. [jcbrand]
- Add stanza-specific event listener `converse.listen.stanza`.
  As a result `converse.listen.on('message');` has been deprecated, use
  `converse.stanza.on('message');` instead. [jcbrand]
- Emit an event `chatBoxInitialized` once a chat box's initialize method has been called. [jcbrand]
- Emit an event `statusInitialized` once the user's own status has been initialized upon startup. [jcbrand]
- New config option [chatstate_notification_blacklist](https://conversejs.org/docs/html/configuration.html#chatstate-notification-blacklist) [jcbrand]
- New config option [sticky_controlbox](https://conversejs.org/docs/html/configuration.html#sticky-controlbox) [jcbrand]
- New config option [credentials_url](https://conversejs.org/docs/html/configuration.html#credentials-url) [jcbrand]
- Don't play sound notifications for OTR messages which are setting up an
  encrypted session. [jcbrand]
- Bugfix: RID, SID and JID tokens ignored when `keepalive` set to `true`. [jcbrand]
- Removed the `account.logout` API, instead use `user.logout`. [jcbrand]
- Use `rel=noopener` with links that contain `target=_blank` to prevent potential
  phishing attacks. [More info here](https://mathiasbynens.github.io/rel-noopener/)
  [jcbrand]
- #156 Add the option `auto_join_rooms` which allows you to automatically
  connect to certain rooms once logged in. [jcbrand]
- #261 `show_controlbox_by_default` config not working [diditopher]
- #443 HTML5 notifications of received messages [jcbrand]
- #534 Updated Russian translation [badfiles]
- #566 Do not steal the focus when the chatbox opens automatically [rlanvin]
- #573 xgettext build error: `'javascript' unknown` [jcbrand]
- #577 New config variable [message_archiving_timeout](https://conversejs.org/docs/html/configuration.html#message-archiving-timeout) [jcbrand]
- #587 Fix issue when logging out with `auto_logout=true` [davec82]
- #589 Save scroll position on minimize and restore it on maximize [rlanvin]
- #592 Add random resource for `auto_login`, add method generateResource to
  generate random resource [davec82]
- #598 Add option `synchronize_availability` [davec82]
- #600 Fix change xmpp status also on icon-status click [davec82]
- #616 converse-otr should depend on converse-minimize  [jcbrand]
- #609 Remove split of fullname [lixmal]

## 0.10.1 (2016-02-06)

- #352 When the user has manually scrolled up in a chat window, don't scroll
  down on chat event notifications. [jcbrand]
- #524 Added [auto_join_on_invite](https://conversejs.org/docs/html/configuration.html#auto_join_on_invite)
  parameter for automatically joining chat rooms. [ben]
- #520 Set specific domain. Two new options [default_domain](https://conversejs.org/docs/html/configuration.html#default_domain)
  and [locked_domain](https://conversejs.org/docs/html/configuration.html#locked_domain). [jcbrand]
- #521 Not sending presence when connecting after disconnection. [jcbrand]
- #535 Messages not received when room with mixed-case JID is used. [jcbrand]
- #536 Presence not sent out (in cases where it should) after page refresh. [jcbrand]
- #540 `bind is not a function` error for plugins without `initialize` method. [jcbrand]
- #547 By default the `offline` state is no longer choosable.
  See [include_offline_state](https://conversejs.org/docs/html/configuration.html#include-offline-state) for details. [jcbrand]
- A chat room invite might come from someone not in your roster list. [ben]
- #487 Empty the resources array when the resource is null [rlanvin]
- #534 Updated Russian translation [LaconicTranslator]
- #555 The status restored from sessionStorage is never updated [jcbrand]
- #559 Remove reconnection timer once connected succesfully [m0cs]

## 0.10.0 (2015-11-05)

**Note:**
*This release drops CSS support for IE8 and IE9.*

- #459 Wrong datatype passed to converse.chatboxes.getChatBox. [hobblegobber, jcbrand]
- #493 Roster push fix [jcbrand]
- #403 emit an event `rosterPush` when a roster push happens [teseo]
- #502. Chat room not opened in non_amd version. [rjanbiah]
- #505 Typo caused [object Object] in room info [gromiak]
- #508 "Is typing" doesn't automatically disappear [jcbrand]
- #509 Updated Polish translations [ser]
- #510 MUC room memberlist is being cleared with page reload when keepalive option is set. [jcbrand]
- Add the ability to also drag-resize chat boxes horizontally. [jcbrand]
- Updated Sass files and created a new style. [jcbrand]


## 0.9.6 (2015-10-12)

- Bugfix. Spinner doesn't disappear when scrolling up (when server doesn't support XEP-0313). [jcbrand]
- #462 Fix MUC rooms with names containing special characters not working [1st8]
- #467 Fix outgoing chat messages not having a msgid when being put into sessionStorage [1st8]
- #468 Fix [object Object] being sometimes shown as status [1st8]
- #472 Fix "Cannot read property 'splitOnce' of undefined" when typing /clear in a chat room. [jcbrand]
- #493 Roster wasn't being updated after a Roster push update [teseo, jcbrand]
- #496 Bugfix. Pings weren't being sent out. [teseo, jcbrand]
- #499 Message not received due to non-unique message ids. [jcbrand]

## 0.9.5 (2015-08-24)

- #306 XEP-0313: Message Archive Management [jcbrand]
- #439 auto_login and keepalive not working [jcbrand]
- #440 null added as resource to contact [jcbrand]
- Add new event serviceDiscovered [jcbrand]
- Add a new configuration setting [muc_history_max_stanzas](https://conversejs.org/docs/html/configuration.html#muc-history-max-stanzas>). [jcbrand]

## 0.9.4 (2015-07-04)

- #144 Add Ping functionality and Pong handler [thierrytiti]
- #234, #431 Messages aren't received when the user logs in with a mixed-case JID. [jcbrand]
- #367 API methods for changing chat status (online, busy, away etc.) and status message [jcbrand]
- #389 Allow login panel placeholders and roster item 'Name' translations. [gbonvehi]
- #394 Option to allow chatting with pending contacts [thierrytiti]
- #396 Add automatic Away mode and XEP-0352 support [thierrytiti]
- #400, #410 Allow offline pretty status and placeholder for "Insert a smiley" to be translated [thierrytiti]
- #401 Updated French translation [thierrytiti]
- #404 CSS fix: position and width of the div #conversejs [thierrytiti]
- #407 CSS: Fonts Path: editabable $font-path via sass/variables.scss [thierrytiti]
- #408 MUC: missing toggle call handler and updated documentation about call [thierrytiti]
- #413 Auto-detect user's locale to show date and time in the right format [thierrytiti]
- #415 closeAllChatBoxes is giving ReferenceError when 2 chats are open [nevcos, jcbrand]
- #416 Add icon for XA status [thierrytiti]
- #418 Logging out with `auto_reconnect=true` causes reconnection retries [jcbrand]
- #420 Updated German translation [1st8]
- #427 Converse.js does not subscribe back to a contact not in the roster. [emmanuel-florent]
- Add offline pretty status to enable translation [thierrytiti]
- Bugfix. ClearSessions during unload event would throw an error when not logged in. [gbonvehi]
- Bugfix. Manual login doesn't work when only websocket_url is set and not bosh_service_url. [jcbrand]
- Bugfix. Wrong callback argument mapping in XmppStatus initialize: fullname is null [thierrytiti]
- CSS fix: room-info bug on hover after room description loaded [thierrytiti]
- CSS: Fonts Path: editabable $font-path via sass/variables.scss [thierrytiti]
- Chat boxes returned by the API now have an `is_chatroom` attribute [jcbrand]
- Decouple automatic away and XEP-0352 support. [jcbrand]
- Don't carbon copy OTR messages. [jcbrand]
- I18N: Autodetection of User Locale if no i18n setting is set. [thierrytiti]
- Refactored in order to remove the strophe.roster.js dependency. [jcbrand]
- Refactored the plugin architecture. Add `overrides` convention for
  automatically overriding converse.js's methods and Backbone views and models. [jcbrand]
- With keepalive, don't send out a presence stanza on each page load [jcbrand]

## 0.9.3 (2015-05-01)

- Add the ability to log in automatically. [jcbrand]
- Remove `type=email` from JID field in login form. Resulting validation error confuses people. [jcbrand]
- Add Ukranian translations [Andriy Kopystyansky]
- #244 Add the ability to log in anonymously. [jcbrand]
- #344 Enable the path to the sound files to be configured [thierrytiti and jcbrand]
- #370 Unable to register a new user to ejabberd 2.1.11. [gbonvehi]
- #372 Some offline users have a visible empty `<dd>` in the roster. [floriancargoet]
- #374 Fix collapsed group visibility on page load. [floriancargoet]
- #378 Expect full JIDs to be returned via XHR user search [thierrytiti]
- #379 Updated French translations [thierrytiti]
- #379 Fix for bower not finding crypto-js-evanvosberg#3.1.2-5 any more. [jcbrand]

## 0.9.2 (2015-04-09)

- Bugfix. Prevent attaching twice during initialization. [jcbrand]
- API method chats.get can now also return chat boxes which haven't been opened yet. [jcbrand]
- Add API method contacts.add. [pzia]
- #356 Fix the plugin extend function. [floriancargoet]
- #357 Fix the known bug where a state notification reopens a chat box. [floriancargoet]
- #358 Bugfix. Chat rooms show the same occupants bug. [floriancargoet]
- #359 Fix a timeout bug in chat state notifications. [floriancargoet]
- #360 Incorrect roster height when `allow_contact_requests=true`. [floriancargoet, jcbrand]
- #362 Add API for retrieving and opening rooms. [pzia]
- #364 Text selection in chat boxes not shown in Firefox. [jcbrand]

## 0.9.1 (2015-03-26)

- Set the JID input field in the login form to `type=email`. [chatme]
- New configuration setting [allow_contact_removal](https://conversejs.org/docs/html/configuration.html#allow-contact-removal) [jcbrand]
- Document that event handlers receive 'event' obj as first arg. [jcbrand]
- Add a test to check that notifications are played in chat rooms. [jcbrand]
- #333 Enable automatic reconnection when `prebind` and `prebind_url` are specified. [jcbrand]
- #339 Require the JID to be specified when using `keepalive` with `prebind`. Also add a logout API method. [jcbrand]
- #349 Indicate visitors in chat rooms. [c143]

## 0.9.0 (2015-03-06)

- #204 Support websocket connections. [jcbrand]
- #252, 253 Add fullname and jid to contact's tooltip in roster. [gbonvehi]
- #292 Better support for XEP-0085 Chat State Notifications. [jcbrand]
- #295 Document "allow_registration". [gbonvehi]
- #304 Added Polish translations. [ser]
- #305 presence/show text in XMPP request isn't allowed by specification. [gbonvehi]
- Add new API method `chats.open` to open chat boxes. [jcbrand]
- Add new API method to set and get configuration settings. [jcbrand]
- Add responsiveness to CSS. We now use Sass preprocessor for generating CSS. [jcbrand]
- Bugfix. Custom status message form doesn't submit/disappear. [jcbrand]
- Calling the API method `contacts.get()` without parameters now returns all contacts. [jcbrand]
- Don't send out the message carbons IQ stanza on each page load. [jcbrand]
- New Makefile.win to build in Windows environments. [gbonvehi]
- Norwegian Bokmål translations. [Andreas Lorentsen]
- Removed deprecated API methods. [jcbrand]
- Strophe.log and Strophe.error now uses converse.log to output messages. [gbonvehi]
- The API method `chats.get` now only returns already opened chat boxes. [jcbrand]
- Updated Afrikaans translations. [jcbrand]
- Add new configuration setting [prebind_url](https://conversejs.org/docs/html/configuration.html#prebind-url) [jcbrand]

## 0.8.6 (2014-12-07)

- Bugfix. Login panel didn't appear under certain conditions. [jcbrand]
- Bugfix. Error when trying to render chat room configuration form. [jcbrand]
- Text on the registration form was not configurable or i18n aware. [jcbrand]
- #285 With prebind the jid, rid and sid settings were ignored. [jcbrand]

## 0.8.5 (2014-12-01)

- #117 JIDs or nicknames not shown in chat rooms. [jcbrand]
- #282 XEP-0077 In-band registration. [jcbrand]

## 0.8.4 (2014-11-15)

**note:**
*Certain API methods have been deprecated in favor of a new API and will be removed in the 0.9.0 release.*

- Bugfix. Error when trying to use prebind and keepalive together. [heban and jcbrand]
- Bugfix. Cannot read property "top" of undefined. [jcbrand]
- Add new event, noResumeableSession, for when keepalive=true and there aren't
  any prebind session tokens. [jcbrand]
- #46 Refactor the API and add new methods. [jcbrand]
- #151 Browser locks/freezes with many roster users. [jcbrand]
- #177 Setting status to offline does nothing. [jcbrand]
- #232 Always get full name from model. [jcbrand]
- #237 Unable to create room when `hide_muc_server` is `true`. [jcbrand]
- #238 Rooms are not shown when `hide_offline_users` is `true`. [jcbrand]
- #251 Non-minified builds for debugging. [jcbrand]
- #260 Sent message carbons are not displayed. [jcbrand]
- #262 Contact requests are not shown if page is reloaded. [jcbrand]
- #264 Remove unnecessary commas for ie8 compatibility. [Deuteu]
- #267 Unread messages counter wrongly gets incremented by chat state notifications. [Deuteu]
- #274 Roster filtering results change with presence changes. [jcbrand]
- #275 Custom status message doesn't reset. [jcbrand]
- #278 Unread messages counter doesn't unbind it's events. [Deuteu]
- #279 Handle more field types for MUC config forms. [gbonvehi]
- #280 New config option, `hide_offline_users` [gbonvehi]

## 0.8.3 (2014-09-22)

- The Javascript build files in the 0.8.2 release weren't updated due to a
  unnoticed build error. [jcbrand]

## 0.8.2 (2014-09-22)

- Converse.js now has the ability to maintain sessions across page loads.
  Previously, the session tokens had to be handled externally and passed in.
  See the [keepalive](https://conversejs.org/docs/html/configuration.html#keepalive) configuration setting. [jcbrand]
- Allow changing of nickname in a chat room via /nick command. [jcbrand]
- Allow a chat room user to be muted or unmuted with the /mute and /voice commands. [jcbrand]
- Add a chat room toolbar button for toggling the list of occupants. [jcbrand]
- Converse.js now responds to XEP-0030: Service Discovery requests. [jcbrand]
- Bugfix. Roster groups all appear offline after page reload (with prebind).
  See http://librelist.com/browser//conversejs/2014/8/26/problem-with-contact-list-everyone-is-offline/ [heban and jcbrand]
- Bugfix concerning trimmed chats. Chats were being trimmed even though there was enough room. [jcbrand]
- #62 Sound notifications will now also play when you are mentioned in a chat room. [jcbrand]
- #212 Bugfix. Groups weren't being show again after the live filter was cleared. [jcbrand]
- #215 (and also #75) XEP-0249: Direct MUC Invitations. [jcbrand]
- #216 Contacts tab empty when using xhr_user_search. [hcderaad and jcbrand]
- #219 New contacts added need page refresh to be accepted and become visible. [hcderaad and jcbrand]
- #220 Non-AMD example page was not working. [xavier83ar and jcbrand]
- #222 Control box state not remembered. [priyadi and jcbrand]
- #223 Provide API to query buddy status. [priyadi and jcbrand]
- #227 Updated Hebrew translations [GreenLunar]

## 0.8.1 (2014-08-23)

- Bugfix: Roster contacts' cache key too vague. [jcbrand]
- Bugfix: Roster contacts weren't properly sorted according to chat status. [jcbrand]
- #63 Support for sound notification when message is received. [jcbrand]
- #212 Provide a live filter of the roster contacts. [jcbrand]

## 0.8.0 (2014-08-04)

**note**:
    1. Converse.js is now relicensed under the [Mozilla Public License](http://www.mozilla.org/MPL/2.0/).
    2. Configuration options for the chat toolbar have changed. Please refer to the [relevant documentation](http://devbox:8890/docs/html/configuration.html#visible-toolbar-buttons).
    3. This release has reduced support for IE8 (some features won't work).
    4. Events have been renamed to remove "on" prefix (sorry for any inconvenience).

- No initial HTML markup is now needed in the document body for converse.js to work. [jcbrand]
- All date handling is now done with moment.js. [jcbrand]
- Add a new toolbar button for clearing chat messages. [jcbrand]
- Chat boxes and rooms can now be resized vertically. [jcbrand]
- Upgraded dependencies to their latest versions. [jcbrand]
- Add new configuration setting [forwarded_messages](https://conversejs.org/docs/html/configuration.html#forwarded-messages).
  Message forwarding was before a default behavior but is now optional (and disabled by default). [jcbrand]
- Newly opened chat boxes always appear immediately left of the controlbox. [jcbrand]
- #71 Chat boxes and rooms can be minimized. [jcbrand]
- #83 Roster contacts can be shown according to their groups. [jcbrand]
    Note: Converse.js can show users under groups if you have assigned them
    already via another client or server configuration. There is not yet a way
    to assign contacts to groups from within converse.js itself.
- #123 Show converse.js in the resource assigned to a user. [jcbrand]
- #130 Fixed bootstrap conflicts. [jcbrand]
- #132 Support for [XEP-0280: Message Carbons](https://xmpp.org/extensions/xep-0280.html).
    Configured via [message_carbons](https://conversejs.org/docs/html/configuration.html#message-carbons) [hejazee]
- #176 Add support for caching in sessionStorage as opposed to localStorage. [jcbrand]
- #180 RID and SID undefined [g8g3]
- #191 No messages history [heban]
- #192 Error: xhr_user_search_url is not defined. [jcbrand]
- #195 Chinese translations. [lancelothuxi]
- #196 [Safari v7.0.5] TypeError: Attempted to assign to readonly property. [g8g3]
- #199 Improved Spanish translations [chilicuil]
- #201 Add zh-locale to fix build task [schoetty]

## 0.7.4 (2014-03-05)

**note:**
*This release contains an important security fix. Thanks to Renaud Dubourguais from [Synacktiv](http://synacktiv.com) for reporting the vulnerability.*

- #125 Bugfix: crypto dependencies loaded in wrong order [jcbrand]
- Bugfix: action messages (i.e. /me) didn't work in OTR mode. [jcbrand]
- Security fix: Ensure that message URLs are properly encoded. [jcbrand]

## 0.7.3 (2014-02-23)

- #93 Add API methods exposing the RID and SID values. Can be disabled. [jcbrand]
- #102 Option to enable OTR by default. [Aupajo]
- #103 Option to display a call button in the chatbox toolbar, to allow third-party libraries to provide a calling feature. [Aupajo]
- #108 Japanese Translations [mako09]
- #111 OTR not working when using converse.js with prebinding. [jseidl, jcbrand]
- #114, #124 Hewbrew Translations [GreenLunar]
- #115 Indonesian Translations [priyadi]

## 0.7.2 (2013-12-18)

**note**
*This release contains an important security fix. Thanks to hejsan for reporting the vulnerability.*

- #48 Add event emitter support and emit events. [jcbrand]
- #97 Wrong number of online contacts shown with config option `show_only_online_users`. [jcbrand]
- #100 Make the fetching of vCards optional (enabled by default). [jcbrand]
- Sanitize message text to avoid Javascript injection attacks.  [jcbrand]

## 0.7.1 (2013-11-17)

- Don't load OTR crypto if the browser doesn't have a CSRNG [jcbrand]
- Don't break when crypto libraries aren't defined. [jcbrand]
- Check if canvas is supported before trying to render the user avatar [jcbrand]
- Use newest strophe.muc plugin. Fixes #85 [jcbrand]

**note:**
If you are using the development libraries, you'll need to run ``bower update``
to fetch the newest strophe.muc.plugin (for bugfix of #85).

This release contains 3 different builds:
- converse.min.js
- converse-no-otr.min.js (Without OTR encryption)
- converse-no-locales-no-otr.min.js (Without OTR encryption or any translations)

## 0.7.0 (2013-11-13)

### Important:

This release includes support for [Off-the-record encryption](https://otr.cypherpunks.ca).
For this to work, your browser needs a CSPRNG (Cryptographically secure pseudorandom number generator).

Internet Explorer of all versions doesn't have one at all, neither does older versions of Firefox.

If you need to support older browsers, please download the latest release from the 0.6 bran

#### Features:

- Add a toolbar to the chat boxes [jcbrand]
- Add support for OTR (off-the-record) encryption [jcbrand]
- Add support for smileys [jcbrand]
- Simplified boilerplate markup [jcbrand]
- New configuration settings, `xhr_custom_status_url` and `xhr_user_search_url` [jcbrand]

**note:**
*This release introduces a backward incompatible change. The boilerplate
HTML needed in your webpage for converse.js to work has been reduced to a
single div: `<div id="conversejs"></div>`*

#### Bugfixes:

- #58 Contact's name gets replaced with their JID [jcbrand]
- #81 Requesting contacts appear as pending contacts [jcbrand]

## 0.6.6 (2013-10-16)

- Bugfix: Presence stanza must be sent out after roster has been initialized [jcbrand]
- Bugfix: Don't reconnect while still disconnecting, causes endless authentication loops. [jcbrand]
- Dutch translation [maartenkling]

## 0.6.5 (2013-10-08)

- Fetch vCards asynchronously once a roster contact is added [jcbrand]
- Hungarian translation [w3host]
- Russian translation [bkocherov]
- Update CSS to avoid clash with bootstrap [seocam]
- New config option `allow_muc` toggles multi-user chat (MUC) [jcbrand]
- New config option `allow_contact_requests` toggles user adding [jcbrand]
- New config option `show_only_online_users` [jcbrand]

## 0.6.4 (2013-09-15)

- Add icon for the unavailable chat state. [jcbrand]
- Chat state descriptions weren't translation aware. [jcbrand]
- Clear messages from localStorage when user types "/clear". [jcbrand]
- The 'xa' chat state wasn't being handled properly. [jcbrand]
- Updated pt-BR translations [seocam]
- Updated af and de translations [jcbrand]

## 0.6.3 (2013-09-12)

*NB: This release contains an important security fix. Please don't use older
versions of the 0.6 branch.*

- French translations. [tdesvenain]
- Bugfix: Messages were stored against buddy JID and not own JID. [jcbrand]

## 0.6.2 (2013-08-29)

- Bugfix. The remove icon wasn't appearing in the contacts roster. [jcbrand]
- Bugfix. With auto_subscribe=True, the "Pending Contacts" header didn't disappear
  after a new user was accepted. [jcbrand]

## 0.6.1 (2013-08-28)

- IE9 and IE8 CSS fixes. [jcbrand]
- Bugfix: Pencil icon not visible (for setting status update). [jcbrand]
- Bugfix: RID, JID and SID initialization values were being ignored. [jcbrand]
- Bugfix: Fall back to English if a non-existing locale was specified. [jcbrand]

## 0.6.0 (2013-08-26)

- #39 Documentation for minifying JS is wrong. [jcbrand]
- #41 prebind and show_controlbox_by_default true fails. [jcbrand]
- With prebinding, attaching to the connection now happens inside Converse and
  not as a separate step after initialization. [jcbrand]
- Register presence and message handlers before fetching the roster. Otherwise
  some presence notifications might be missed. [jcbrand]
- Add a debug option (logs to the browser console). [jcbrand]
- Use font icons from http://icomoon.io [jcbrand]
- Added a static mockup to aid CSS/design process. [jcbrand]
- Save language codes with hyphens. Thanks to @seocam. [jcbrand]
- The combined and minified JS file now uses almond and not require.js. [jcbrand]

## 0.5.2 (2013-08-05)

- Important security update. Don't expose the Strophe connection object globally. [jcbrand]

## 0.5.1 (2013-08-04)

- #13, #14: Messages sent between to GTalk accounts weren't being received. [jcbrand]
- #32: Default status was offline when user didn't have contacts. [jcbrand]
- Attach panels to the DOM upon initialize. [jcbrand]

## 0.5.0 (2013-07-30)

- #09 Remove dependency on AMD/require.js [jcbrand]
- #22 Fixed compare operator in strophe.muc [sonata82]
- #23 Add Italian translations [ctrlaltca]
- #24 Add Spanish translations [macagua]
- #25 Using span with css instead of img [matheus-morfi]
- #26 Only the first minute digit shown in chatbox. [jcbrand]
- #28 Add Brazilian Portuguese translations [matheus-morfi]
- Use Bower to manage 3rd party dependencies. [jcbrand]

## 0.4.0 (2013-06-03)

- CSS tweaks: fixed overflowing text in status message and chat rooms list. [jcbrand]
- Bugfix: Couldn't join chat room when clicking from a list of rooms. [jcbrand]
- Add better support for kicking or banning users from chat rooms. [jcbrand]
- Fixed alignment of chat messages in Firefox. [jcbrand]
- More intelligent fetching of vCards. [jcbrand]
- Fixed a race condition bug. Make sure that the roster is populated before sending initial presence. [jcbrand]
- Reconnect automatically when the connection drops. [jcbrand]
- Add support for internationalization. [jcbrand]

## 0.3.0 (2013-05-21)

- Add vCard support [jcbrand]
- Remember custom status messages upon reload. [jcbrand]
- Remove jquery-ui dependency. [jcbrand]
- Use backbone.localStorage to store the contacts roster, open chatboxes and chat messages. [jcbrand]
- Fixed user status handling, which wasn't 100% according to the spec. [jcbrand]
- Separate messages according to day in chats. [jcbrand]
- Add support for specifying the BOSH bind URL as configuration setting. [jcbrand]
- #8 Improve the message counter to only increment when the window is not focused [witekdev]
- Make fetching of list of chat rooms on a server a configuration option. [jcbrand]
- Use service discovery to show all available features on a room. [jcbrand]
- Multi-user chat rooms are now configurable. [jcbrand]

## 0.2.0 (2013-03-28)

- Performance enhancements and general script cleanup [ichim-david]
- Add "Connecting to chat..." info [alecghica]
- Various smaller improvements and bugfixes [jcbrand]

## 0.1.0 (2012-06-12)

- Created [jcbrand]<|MERGE_RESOLUTION|>--- conflicted
+++ resolved
@@ -1,19 +1,17 @@
 # Changelog
 
-<<<<<<< HEAD
 ## 3.2.0 (Unreleased)
 
 - All promises are now native (or polyfilled) ES2015 Promises
   instead of jQuery's Deferred. [jcbrand]
 - #866 Add babel in order to support ES2015 syntax [jcbrand]
-=======
-## 3.1.1 ((2017-07-12))
+
+## 3.1.1 (2017-07-12)
 
 - Use a patched version of [awesomplete](https://github.com/LeaVerou/awesomplete)
   which doesn't render suggestions as HTML (possible XSS attack vector). [jcbrand]
 
 More info here: https://github.com/LeaVerou/awesomplete/pull/17082
->>>>>>> 77212759
 
 ## 3.1.0 (2017-07-05)
 
