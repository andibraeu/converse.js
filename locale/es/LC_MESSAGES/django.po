# SOME DESCRIPTIVE TITLE.
# Copyright (C) YEAR THE PACKAGE'S COPYRIGHT HOLDER
# This file is distributed under the same license as the PACKAGE package.
# FIRST AUTHOR <EMAIL@ADDRESS>, YEAR.
#
msgid ""
msgstr ""
"Project-Id-Version: Weblate website\n"
"Report-Msgid-Bugs-To: weblate@lists.cihar.com\n"
"POT-Creation-Date: 2014-10-05 20:21+0200\n"
<<<<<<< HEAD
"PO-Revision-Date: 2014-05-06 16:14+0200\n"
"Last-Translator: Matías Bellone <matiasbellone+weblate@gmail.com>\n"
"Language-Team: Spanish <https://hosted.weblate.org/projects/weblate/master/"
"es/>\n"
=======
"PO-Revision-Date: 2014-10-06 14:57+0200\n"
"Last-Translator: Michal Čihař <michal@cihar.com>\n"
"Language-Team: Spanish "
"<https://hosted.weblate.org/projects/weblate/bootstrap/es/>\n"
>>>>>>> 6e9f1723
"Language: es\n"
"MIME-Version: 1.0\n"
"Content-Type: text/plain; charset=UTF-8\n"
"Content-Transfer-Encoding: 8bit\n"
"Plural-Forms: nplurals=2; plural=n != 1;\n"
"X-Generator: Weblate 1.10-dev\n"

#: weblate/accounts/avatar.py:165
msgctxt "No known user"
msgid "None"
msgstr "Ninguno"

#: weblate/accounts/forms.py:89
#, fuzzy
#| msgid "At least five characters long."
msgid "At least four characters long."
msgstr "Al menos 5 caracteres de largo."

#: weblate/accounts/forms.py:90
msgid "Username"
msgstr "Nombre de usuario"

#: weblate/accounts/forms.py:93
msgid ""
"This value may contain only letters, numbers and following characters: @ . + "
"- _"
msgstr ""
"Este valor solamente puede contener letras, números y los siguientes "
"caracteres: @ . + - _"

#: weblate/accounts/forms.py:113
msgid "This username is already taken. Please choose another."
msgstr "Este nombre de usuario ya está en uso. Elija otro, por favor."

#: weblate/accounts/forms.py:224 weblate/accounts/forms.py:294
msgid "E-mail"
msgstr "Correo electrónico"

#: weblate/accounts/forms.py:226
msgid "You can add another emails on Authentication tab."
msgstr "Puede agregar otras direcciones de correo en la pestaña Autenticación."

#: weblate/accounts/forms.py:253 weblate/accounts/forms.py:331
msgid "Full name"
msgstr "Nombre completo"

#: weblate/accounts/forms.py:262
msgid "Subject"
msgstr "Asunto"

#: weblate/accounts/forms.py:263 weblate/accounts/forms.py:519
msgid "Your name"
msgstr "Su nombre"

#: weblate/accounts/forms.py:264 weblate/accounts/forms.py:520
msgid "Your email"
msgstr "Su correo electrónico"

#: weblate/accounts/forms.py:266 weblate/html/admin/performance.html:46
msgid "Message"
msgstr "Mensaje"

#: weblate/accounts/forms.py:269
msgid ""
"Please contact us in English, otherwise we might be unable to understand "
"your request."
msgstr ""
"Contáctenos en inglés, de lo contrario es probable que no comprendamos su "
"petición."

#: weblate/accounts/forms.py:295
msgid "Activation email will be sent here."
msgstr "El correo de activación se enviará aquí."

#: weblate/accounts/forms.py:308
msgid ""
"This email address is already in use. Please supply a different email "
"address."
msgstr ""
"Este correo electrónico ya está en uso. Proporcione uno diferente, por favor."

#: weblate/accounts/forms.py:369
#, python-format
msgid "What is %s?"
msgstr "¿Cuánto es %s?"

#: weblate/accounts/forms.py:379
msgid "Please check your math and try again."
msgstr "Revise sus cálculos e intente nuevamente."

#: weblate/accounts/forms.py:401
msgid "New password"
msgstr "Contraseña nueva"

#: weblate/accounts/forms.py:402
msgid "At least six characters long."
msgstr "Al menos 6 caracteres de largo."

#: weblate/accounts/forms.py:406
msgid "New password (again)"
msgstr "Nueva contraseña (nuevamente)"

#: weblate/accounts/forms.py:408
msgid "Repeat the password so we can verify you typed it in correctly."
msgstr "Repita la contraseña para verificar que fue escrita correctamente."

#: weblate/accounts/forms.py:419
msgid "Password needs to have at least six characters."
msgstr "La contraseña debe tener al menos 6 caracteres."

#: weblate/accounts/forms.py:436
msgid "You must type the same password each time."
msgstr "Debe escribir la misma contraseña cada vez."

#: weblate/accounts/forms.py:445
msgid "Current password"
msgstr "Contraseña actual"

#: weblate/accounts/forms.py:455
msgid "User with this email address was not found."
msgstr "No se encontró ningún usuario con esta dirección de correo."

#: weblate/accounts/forms.py:463
msgid "Username or email"
msgstr "Nombre de usuario o dirección de correo"

#: weblate/accounts/forms.py:466 weblate/html/accounts/profile.html:141
msgid "Password"
msgstr "Contraseña"

#: weblate/accounts/forms.py:471
msgid ""
"Please enter a correct username and password. Note that both fields may be "
"case-sensitive."
msgstr ""

#: weblate/accounts/forms.py:473
#, fuzzy
#| msgid "Thank you. Your account is now activated."
msgid "This account is inactive."
msgstr "Gracias. Su cuenta ahora está activa."

#: weblate/accounts/forms.py:521 weblate/trans/models/project.py:79
msgid "Project name"
msgstr "Nombre del proyecto"

#: weblate/accounts/forms.py:522 weblate/html/project_info.html:3
#: weblate/trans/models/project.py:90
msgid "Project website"
msgstr "Sitio web del proyecto"

#: weblate/accounts/forms.py:524 weblate/html/subproject_info.html:9
#: weblate/trans/models/subproject.py:75
msgid "Git repository"
msgstr "Repositorio Git"

#: weblate/accounts/forms.py:526 weblate/trans/models/subproject.py:78
#, fuzzy
#| msgid ""
#| "URL of Git repository, use weblate://project/subproject for sharing with "
#| "other subproject."
msgid ""
"URL of Git repository, use weblate://project/resource for sharing with other "
"resource."
msgstr ""
"URL del repositorio Git, utilice weblate://proyecto/subproyecto para "
"compartirlo con otro subproyecto."

#: weblate/accounts/forms.py:532 weblate/trans/models/subproject.py:122
msgid "File mask"
msgstr "Máscara de archivos"

#: weblate/accounts/forms.py:534 weblate/trans/models/subproject.py:126
msgid ""
"Path of files to translate, use * instead of language code, for example: po/"
"*.po or locale/*/LC_MESSAGES/django.po."
msgstr ""
"Ruta de los archivos a traducir, utilice * en lugar del código de idioma; "
"por ejemplo: «po/*.po» o «locale/*/LC_MESSAGES/django.po»."

#: weblate/accounts/forms.py:541
msgid "Additional message"
msgstr "Mensaje adicional"

#: weblate/accounts/models.py:349
msgid "Interface Language"
msgstr "Idioma de la interfaz"

#: weblate/accounts/models.py:355 weblate/html/language.html:7
#: weblate/html/languages.html:7 weblate/lang/views.py:35
msgid "Languages"
msgstr "Idiomas"

#: weblate/accounts/models.py:360
msgid "Secondary languages"
msgstr "Idiomas secundarios"

#: weblate/accounts/models.py:369 weblate/html/accounts/profile.html:66
msgid "Subscribed projects"
msgstr "Proyectos suscriptos"

#: weblate/accounts/models.py:373
msgid "Notification on any translation"
msgstr "Notificar en cualquier traducción"

#: weblate/accounts/models.py:377
msgid "Notification on new string to translate"
msgstr "Notificar en nuevas cadenas a traducir"

#: weblate/accounts/models.py:381
msgid "Notification on new suggestion"
msgstr "Notificar en nuevas sugerencias"

#: weblate/accounts/models.py:385
msgid "Notification on new contributor"
msgstr "Notificar en nuevos colaboradores"

#: weblate/accounts/models.py:389
msgid "Notification on new comment"
msgstr "Notificar en nuevos comentarios"

#: weblate/accounts/models.py:393
msgid "Notification on merge failure"
msgstr "Notificar en fallos de fusión"

#: weblate/accounts/models.py:397
msgid "Notification on new language request"
msgstr "Notificar en nuevos pedidos de idioma"

#: weblate/accounts/views.py:85 weblate/accounts/views.py:413
msgid "User registration"
msgstr "Registro de usuarios"

#: weblate/accounts/views.py:101
msgid "Message could not be sent to administrator!"
msgstr "¡No se pudo enviar el mensaje al administrador!"

#: weblate/accounts/views.py:119
msgid "Message has been sent to administrator."
msgstr "El mensaje fue enviado al administrador."

#: weblate/accounts/views.py:142 weblate/accounts/views.py:209
msgid "You can not change demo profile on the demo server."
msgstr ""
"No puede modificar el perfil de demostración en el servidor de demostración."

#: weblate/accounts/views.py:162
msgid "Your profile has been updated."
msgstr "Se actualizó su perfil."

#: weblate/accounts/views.py:191
msgid "User profile"
msgstr "Perfil de usuario"

#: weblate/accounts/views.py:220
msgid "Your account has been removed."
msgstr "Se eliminó su cuenta."

#: weblate/accounts/views.py:265 weblate/html/accounts/contact.html:7
#: weblate/html/accounts/contact.html:22
msgid "Contact"
msgstr "Contacto"

#: weblate/accounts/views.py:297 weblate/html/accounts/hosting.html:8
msgid "Hosting"
msgstr "Alojamiento"

#: weblate/accounts/views.py:371 weblate/html/accounts/login.html:9
#: weblate/html/accounts/login.html:42 weblate/html/base.html:80
msgid "Login"
msgstr "Iniciar sesión"

#: weblate/accounts/views.py:381
msgid "Thanks for using Weblate!"
msgstr "¡Gracias por utilizar Weblate!"

#: weblate/accounts/views.py:435 weblate/html/accounts/email.html:8
msgid "Register email"
msgstr "Registrar dirección de correo"

#: weblate/accounts/views.py:459
msgid "You have entered an invalid password."
msgstr "Ingresó una contraseña inválida."

#: weblate/accounts/views.py:481
msgid "Your password has been changed."
msgstr "Su contraseña ha sido cambiada."

#: weblate/accounts/views.py:491 weblate/html/accounts/password.html:13
#: weblate/html/accounts/profile.html:144
msgid "Change password"
msgstr "Cambiar contraseña"

#: weblate/accounts/views.py:516 weblate/html/accounts/reset.html:8
#: weblate/html/accounts/reset.html:22
msgid "Password reset"
msgstr "Reinicializar contraseña"

#: weblate/html/403.html:7
msgid "You don't have privileges to display this page."
msgstr "No posee suficientes permisos para acceder a esta página."

#: weblate/html/403.html:11 weblate/html/404.html:11
msgid ""
"However the following translation projects are available on this server:"
msgstr ""
"Sin embargo, los siguientes proyectos de traducción se encuentran "
"disponibles en este servidor:"

#: weblate/html/404.html:7
msgid "The page you are looking for was not found."
msgstr "No se encontró la página que está buscando."

#: weblate/html/500.html:5
msgid "Server Error"
msgstr "Error del servidor"

#: weblate/html/500.html:8
msgid ""
"The server had serious problems while serving your request. We've just sent "
"our trained monkeys to fix the issue."
msgstr ""
"El servidor tuvo serios problemas con su petición. Ya enviamos a nuestros "
"monos amaestrados a solucionarlos."

#: weblate/html/about.html:6
#, fuzzy
#| msgid "about"
msgid "About"
msgstr "acerca de"

#: weblate/html/about.html:14 weblate/html/footer.html:7
#: weblate/trans/views/basic.py:390
msgid "About Weblate"
msgstr "Acerca de Weblate"

#: weblate/html/about.html:17
#, fuzzy
#| msgid ""
#| "Weblate is a web based translation tool with tight Git integration. It "
#| "features simple and clean user interface, propagation of translations "
#| "across subprojects, quality checks and automatic linking to source files."
msgid ""
"Weblate is a web based translation tool with tight Git integration. It "
"features simple and clean user interface, propagation of translations across "
"resources, quality checks and automatic linking to source files."
msgstr ""
"Weblate es una herramienta de traducción basada en la web con una intensa "
"integración a Git. Posee una interfaz limpia y simple, propagación de "
"traducciones en subproyectos, chequeos de calidad y asociación automática a "
"archivos de código fuente."

#: weblate/html/about.html:19 weblate/html/accounts/contact.html:14
#, python-format
msgid ""
"If you are looking for support for Weblate or want to file bug reports check "
"its website at <a href=\"%(weblate_url)s\">weblate.org</a>."
msgstr ""
"Si está buscando asistencia para Weblate o quiere informar de un error, "
"revise su sitio web en <a href=\"%(weblate_url)s\">weblate.org</a>."

#: weblate/html/about.html:29
#, fuzzy
#| msgid "Hosting site"
msgid "Hosting projects"
msgstr "Sitio de alojamiento"

#: weblate/html/about.html:32
msgid ""
"This Weblate instance hosts translations for various free software projects."
msgstr ""
"Esta instancia de Weblate contiene traducciones para varios proyectos de "
"software libre."

#: weblate/html/about.html:34
#, python-format
msgid ""
"We can host your project as well, if you are interested, please <a href="
"\"%(contact_url)s?subject=Project hosting\">contact us</a>."
msgstr ""
"Podemos alojar su proyecto también, si está interesado <a href="
"\"%(contact_url)s?subject=Project hosting\">contáctenos</a>."

#: weblate/html/about.html:43 weblate/trans/models/advertisement.py:37
msgid "Donate to Weblate"
msgstr "Donar a Weblate"

#: weblate/html/about.html:45
#, fuzzy
#| msgid ""
#| "Weblate is free software created by volunteers, but you can still support "
#| "them financially:"
msgid ""
"Weblate is free software created by volunteers, but you can still support "
"them financially."
msgstr ""
"Weblate es software libre creado por voluntarios, pero también puede ayudar "
"económicamente:"

#: weblate/html/about.html:48
msgid "Flattr Weblate!"
msgstr "¡Apoye a Weblate con Flattr!"

#: weblate/html/about.html:49 weblate/html/footer.html:10
msgid "Donate to Weblate!"
msgstr "¡Donar a Weblate!"

#: weblate/html/about.html:58
msgid "Versions"
msgstr "Versiones"

#: weblate/html/about.html:61
msgid "This site is built using following projects:"
msgstr "Este sitio está construido utilizando los siguientes proyectos:"

#: weblate/html/about.html:80 weblate/html/data.html:48
#: weblate/html/index.html:35 weblate/html/translation.html:25
#: weblate/html/translation.html.py:258
msgid "Statistics"
msgstr "Estadísticas"

#: weblate/html/about.html:85
msgid "Strings to translate"
msgstr "Cadenas a traducir"

#: weblate/html/about.html:89
msgid "Words to translate"
msgstr "Palabras a traducir"

#: weblate/html/about.html:93
msgid "Used languages"
msgstr "Idiomas utilizados"

#: weblate/html/about.html:97
msgid "Registered users"
msgstr "Usuarios registrados"

#: weblate/html/about.html:101 weblate/html/user-activity.html:3
msgid "Suggestions made"
msgstr "Sugerencias realizadas"

#: weblate/html/about.html:105 weblate/html/user-activity.html:7
msgid "Translations made"
msgstr "Traducciones realizadas"

#: weblate/html/about.html:109
msgid "Failing checks found"
msgstr "Se encontraron chequeos fallidos"

#: weblate/html/about.html:113 weblate/html/project.html:29
msgid "Ignored checks"
msgstr "Chequeos ignorados"

#: weblate/html/accounts/contact.html:13
msgid "You can contact maintainers of this server here."
msgstr "Aquí puede contactar a los encargados de este servidor."

#: weblate/html/accounts/contact.html:28 weblate/html/accounts/hosting.html:26
msgid "Send"
msgstr "Enviar"

#: weblate/html/accounts/email-sent.html:6 weblate/html/accounts/login.html:67
#: weblate/html/accounts/register.html:9
msgid "Registration"
msgstr "Registración"

#: weblate/html/accounts/email-sent.html:12
#, fuzzy
#| msgid "Registration date"
msgid "Registration almost complete"
msgstr "Fecha de registro"

#: weblate/html/accounts/email-sent.html:15
msgid ""
"Thank you for registering. You will very soon receive an email with a "
"confirmation link. Please follow this link in order to complete your "
"registration."
msgstr ""
"Gracias por registrarse. Pronto recibirá un correo electrónico con un enlace "
"de confirmación. Visite dicho enlace para completar su registro."

#: weblate/html/accounts/email-sent.html:19
#, python-format
msgid ""
"If you don't receive it shortly, please check your spam folder or retry the "
"registration. If the problem persists, please <a href=\"%(contact_url)s?"
"subject=Registration problems\">contact us</a>."
msgstr ""
"Si no lo recibe a la brevedad revise su carpeta de correo no deseado o "
"intente registrarse nuevamente. Si el problema persiste, <a href="
"\"%(contact_url)s?subject=Registration problems\">contáctenos</a>."

#: weblate/html/accounts/email.html:11 weblate/html/accounts/register.html:20
#: weblate/html/accounts/reset.html:17
#, fuzzy
#| msgid "Please fix errors in registration form."
msgid "Please fix errors in the registration form."
msgstr "Corrija los errores en el formulario de registro."

#: weblate/html/accounts/email.html:20 weblate/html/accounts/profile.html:251
#: weblate/html/accounts/register.html:17
msgid ""
"By registering you agree to use your name and email in Git commits and "
"provide your contribution under license defined by each translated project."
msgstr ""
"Al registrarse, acepta el uso de su nombre y dirección de correo electrónico "
"en los «commit» Git y que provee sus contribuciones bajo la licencia "
"definida por cada proyecto traducido."

#: weblate/html/accounts/email.html:22 weblate/html/accounts/register.html:37
#: weblate/html/base.html:78
msgid "Register"
msgstr "Registrarse"

#: weblate/html/accounts/hosting.html:13
msgid ""
"Please check in advance whether your project is eligible for project hosting "
"on this site."
msgstr ""
"Revise por adelantado si su proyecto califica para ser almacenado en este "
"sitio."

#: weblate/html/accounts/hosting.html:21 weblate/html/index.html:100
msgid "Ask for project hosting"
msgstr ""

#: weblate/html/accounts/hosting.html:34
msgid "Conditions for free hosting conditions"
msgstr ""

#: weblate/html/accounts/hosting.html:37
msgid ""
"Translated content has to be released under <a href=\"http://en.wikipedia."
"org/wiki/Free_software_license\">free license</a>."
msgstr ""
<<<<<<< HEAD
=======
"El contenido traducido tiene que ser publicado bajo una <a href=\""
"http://en.wikipedia.org/wiki/Free_software_license\">licencia libre</a>."
>>>>>>> 6e9f1723

#: weblate/html/accounts/hosting.html:38
msgid ""
"Source code has to be publicly available in supported version control system."
msgstr ""
<<<<<<< HEAD

#: weblate/html/accounts/hosting.html:39
msgid "There is no guarantee for service availability or quality."
msgstr ""

#: weblate/html/accounts/hosting.html:45
msgid "Commercial hosting"
msgstr ""
=======
"El código fuente tiene que estar disponible públicamente en un sistema de "
"control de versiones compatible."

#: weblate/html/accounts/hosting.html:39
msgid "There is no guarantee for service availability or quality."
msgstr "No hay garantías de disponibilidad o calidad del servicio."

#: weblate/html/accounts/hosting.html:45
msgid "Commercial hosting"
msgstr "Alojamiento comercial"
>>>>>>> 6e9f1723

#: weblate/html/accounts/hosting.html:48
msgid ""
"Commercial hosting is possible as well, our price starts at 19 EUR per "
"project and month, please get in touch with us for more details."
msgstr ""

#: weblate/html/accounts/hosting.html:52 weblate/html/footer.html:8
msgid "Contact us"
msgstr "Contáctenos"

#: weblate/html/accounts/login.html:15
msgid "This username/password combination was not found. Please try again."
msgstr ""
"Combinación de nombre de usuario y contraseña inválidos. Inténtelo "
"nuevamente."

#: weblate/html/accounts/login.html:19
msgid ""
"To test Weblate, you can login as <code>demo</code> user with password "
"<code>demo</code>."
msgstr ""
"Para probar Weblate, puede iniciar sesión con el usuario <code>demo</code> y "
"la contraseña <code>demo</code>."

#: weblate/html/accounts/login.html:28
msgid "Password login"
msgstr "Inicio de sesión con contraseña"

#: weblate/html/accounts/login.html:35
#, python-format
msgid "Forgot your password? You can <a href=\"%(reset_url)s\">reset it</a>."
msgstr ""
"¿Olvidó su contraseña? Puede <a href=\"%(reset_url)s\">reinicializarla</a>."

#: weblate/html/accounts/login.html:54
msgid "Third party login"
msgstr "Inicio de sesión de terceras partes"

#: weblate/html/accounts/login.html:72
#, python-format
msgid ""
"Do not have an account yet? You can <a href=\"%(register_url)s\">register</"
"a>."
msgstr ""
"¿No tiene una cuenta todavía? Puede <a href=\"%(register_url)s"
"\">registrarse</a>."

#: weblate/html/accounts/password.html:6 weblate/html/accounts/profile.html:9
#: weblate/html/accounts/removal.html:7
#, fuzzy
#| msgid "Your public profile:"
msgid "Your profile"
msgstr "Su perfil público:"

#: weblate/html/accounts/password.html:16
msgid ""
"Please enter your new password twice so we can verify you typed it in "
"correctly."
msgstr ""
"Ingrese su nueva contraseña dos veces para verificar que la tipeó "
"correctamente."

#: weblate/html/accounts/password.html:25
msgid "Change my password"
msgstr "Cambiar mi contraseña"

#: weblate/html/accounts/profile.html:15 weblate/trans/views/files.py:91
msgid "Please fix errors in the form."
msgstr "Por favor, corrija los errores en el formulario."

#: weblate/html/accounts/profile.html:22 weblate/html/accounts/profile.html:35
msgid "Preferences"
msgstr "Preferencias"

#: weblate/html/accounts/profile.html:23
msgid "Subscriptions"
msgstr "Suscripciones"

#: weblate/html/accounts/profile.html:24
#: weblate/html/accounts/profile.html:101
msgid "Account"
msgstr "Cuenta"

#: weblate/html/accounts/profile.html:25
msgid "Authentication"
msgstr "Autenticación"

#: weblate/html/accounts/profile.html:26
#, fuzzy
#| msgid "User profile"
msgid "Profile"
msgstr "Perfil de usuario"

#: weblate/html/accounts/profile.html:27
#: weblate/html/accounts/profile.html:248
msgid "Licenses"
msgstr "Licencias"

#: weblate/html/accounts/profile.html:40 weblate/html/accounts/profile.html:71
#: weblate/html/accounts/profile.html:80
#: weblate/html/accounts/profile.html:106 weblate/html/edit_dictionary.html:24
#: weblate/html/js/detail.html:39 weblate/html/translate.html:78
msgid "Save"
msgstr "Guardar"

#: weblate/html/accounts/profile.html:46 weblate/html/accounts/profile.html:86
#: weblate/html/accounts/profile.html:112
#: weblate/html/accounts/profile.html:184
#: weblate/html/accounts/profile.html:230
#: weblate/html/accounts/profile.html:283
#, fuzzy
#| msgid "Subscriptions"
msgid "Description"
msgstr "Suscripciones"

#: weblate/html/accounts/profile.html:49
msgid ""
"Choose which languages you prefer to translate. These will be offered to you "
"on the dashboard to have easier access to chosen translations."
msgstr ""

#: weblate/html/accounts/profile.html:52
msgid ""
"The secondary languages are shown next to the source string when translating."
msgstr ""

#: weblate/html/accounts/profile.html:56 weblate/html/accounts/profile.html:91
#: weblate/html/accounts/profile.html:117
#: weblate/html/accounts/profile.html:189
#: weblate/html/accounts/profile.html:235
#: weblate/html/admin/performance.html:23
#: weblate/html/admin/performance.html:31 weblate/html/base.html:70
#: weblate/html/check.html:42 weblate/html/check_project.html:43
#: weblate/html/check_subproject.html:47 weblate/html/checks.html:35
#: weblate/html/footer.html:9
msgid "Documentation"
msgstr "Documentación"
<<<<<<< HEAD

#: weblate/html/accounts/profile.html:75
#, fuzzy
#| msgid "Subscriptions"
msgid "Subscription settings"
msgstr "Suscripciones"

=======

#: weblate/html/accounts/profile.html:75
#, fuzzy
#| msgid "Subscriptions"
msgid "Subscription settings"
msgstr "Suscripciones"

>>>>>>> 6e9f1723
#: weblate/html/accounts/profile.html:88
msgid "You will receive chosen notifications via email for all your languages."
msgstr ""
"Recibirá las notificaciones seleccionadas por correo electrónico para todos "
"sus idiomas."

#: weblate/html/accounts/profile.html:114
msgid "Your name and email will appear as author on Git commits."
msgstr ""
"Su nombre y correo electrónico aparecerán como autor de sus acciones en Git."

#: weblate/html/accounts/profile.html:127
#, fuzzy
#| msgid "User comments"
msgid "User identities"
msgstr "Comentarios de usuarios"

#: weblate/html/accounts/profile.html:129
#, fuzzy
#| msgid ""
#| "You can manage third party identities which are associated to this "
#| "account."
msgid ""
"You can manage identities which are associated to this account and which can "
"be used to log in."
msgstr ""
"Puede administrar identidades de terceras partes que estén asociadas con "
"esta cuenta."

#: weblate/html/accounts/profile.html:130
msgid "Currently associated:"
msgstr "Asociaciones actuales:"

#: weblate/html/accounts/profile.html:134
msgid "Identity"
msgstr "Identidad"

#: weblate/html/accounts/profile.html:135
msgid "User ID"
msgstr "ID de usuario"

#: weblate/html/accounts/profile.html:136 weblate/html/last-changes.html:16
msgid "Action"
msgstr "Acción"

#: weblate/html/accounts/profile.html:144
msgid "Set password"
msgstr "Configurar contraseña"

#: weblate/html/accounts/profile.html:152
msgid "Disconnect"
msgstr "Desconectar"

#: weblate/html/accounts/profile.html:161
msgid "Add new association:"
msgstr "Agregar nueva asociación:"

#: weblate/html/accounts/profile.html:171
msgid "Removal"
msgstr "Eliminación"

#: weblate/html/accounts/profile.html:174
#: weblate/html/accounts/removal.html:12
msgid "Removal of the account deletes all your private data."
msgstr "Eliminar su cuenta borrará todos sus datos privados."

#: weblate/html/accounts/profile.html:177
msgid "Remove my account"
msgstr "Eliminar mi cuenta"

#: weblate/html/accounts/profile.html:186
msgid "You can configure how you will log in on this site."
msgstr ""

#: weblate/html/accounts/profile.html:200
#, fuzzy
#| msgid "Your email"
msgid "Your summary"
msgstr "Su correo electrónico"

#: weblate/html/accounts/profile.html:208
#, fuzzy
#| msgid "Your public profile:"
msgid "Your public profile"
msgstr "Su perfil público:"

#: weblate/html/accounts/profile.html:218
#, fuzzy
#| msgid "Your name"
msgid "Your avatar"
msgstr "Su nombre"

#: weblate/html/accounts/profile.html:221
msgid "Avatars are provided using libravatar."
msgstr "Se proveen los avatares utilizando libravatar."

#: weblate/html/accounts/profile.html:232
#, fuzzy
#| msgid "Your public profile:"
msgid "Your public appearance on this site."
msgstr "Su perfil público:"

#: weblate/html/accounts/profile.html:255
msgid ""
"Following projects have explicitly specified their licensing and copyright "
"conditions:"
msgstr ""
"Los siguientes proyectos especificaron explícitamente sus condiciones de "
"licenciamiento y derechos de autor:"

#: weblate/html/accounts/profile.html:258 weblate/html/data.html:26
#: weblate/html/data.html.py:57 weblate/html/data.html:83
#: weblate/html/index.html:79 weblate/html/list-translations.html:7
#: weblate/trans/models/subproject.py:72
msgid "Project"
msgstr "Proyecto"

#: weblate/html/accounts/profile.html:258
msgid "License"
msgstr "Licencia"

#: weblate/html/accounts/profile.html:285
msgid ""
"Please pay attention to the licensing information as these specify how "
"others are allowed to use your translations."
msgstr ""

#: weblate/html/accounts/register.html:30
msgid "Register using email"
msgstr "Registar utilizando una dirección de correo"

#: weblate/html/accounts/register.html:49
msgid "Third party registration"
msgstr "Registración de terceras partes"

#: weblate/html/accounts/register.html:65
#, python-format
msgid ""
"Sorry, but registrations on this site are disabled. You can <a href="
"\"%(contact_url)s\">contact us</a> for more details."
msgstr ""
"Lo sentimos, pero las registraciones están desactivadas en este sitio. Puede "
"<a href=\"%(contact_url)s\">contactarnos</a> para más detalles."

#: weblate/html/accounts/removal.html:16
#, fuzzy
#| msgid "Account"
msgid "Account removal"
msgstr "Cuenta"

#: weblate/html/accounts/removal.html:18
msgid ""
"By pressing following button, your will no longer be able to use this "
"account."
msgstr "Si pulsa el siguiente botón ya no será capaz de utilizar esta cuenta."

#: weblate/html/accounts/removal.html:22
msgid "Delete this account"
msgstr "Eliminar esta cuenta"

#: weblate/html/accounts/reset.html:14
msgid ""
"Forgotten your password? Enter your e-mail address below, and we'll e-mail "
"instructions for setting a new one."
msgstr ""
"¿Olvidó su contraseña? Ingrese su dirección de correo electrónico y le "
"enviaremos las instrucciones para configurar una nueva."

#: weblate/html/accounts/reset.html:28
msgid "Reset my password"
msgstr "Reinicializar mi contraseña"

#: weblate/html/accounts/user.html:35 weblate/html/base.html:63
#: weblate/html/index.html:28 weblate/html/index.html.py:30
#: weblate/html/index.html:74 weblate/html/language.html:23
msgid "Projects"
msgstr "Proyectos"

#: weblate/html/accounts/user.html:44 weblate/html/js/activity.html:2
msgid "Activity in last 30 days"
msgstr "Actividad en los últimos 30 días"

#: weblate/html/accounts/user.html:47 weblate/html/js/activity.html:5
msgid "Activity in last year"
msgstr "Actividad en el año pasado"

#: weblate/html/admin/custom-index.html:11
msgid "Reports"
msgstr "Informes"

#: weblate/html/admin/custom-index.html:14 weblate/html/admin/report.html:4
#: weblate/html/admin/report.html.py:13
msgid "Status of repositories"
msgstr "Estado de los repositorios"

#: weblate/html/admin/custom-index.html:20 weblate/html/admin/ssh.html:5
#: weblate/html/admin/ssh.html.py:9
msgid "SSH keys"
msgstr "Claves SSH"

#: weblate/html/admin/custom-index.html:26
#: weblate/html/admin/performance.html:6
#: weblate/html/admin/performance.html:15
msgid "Performance report"
msgstr "Reporte de rendimiento"

#: weblate/html/admin/performance.html:10 weblate/html/admin/report.html:8
#: weblate/html/admin/ssh.html:9
msgid "Home"
msgstr "Inicio"

#: weblate/html/admin/performance.html:10
msgid "Performance"
msgstr "Rendimiento"

#: weblate/html/admin/performance.html:21
msgid "Check"
msgstr "Comprobación"

#: weblate/html/admin/performance.html:22
msgid "Result"
msgstr "Resultado"

#: weblate/html/admin/performance.html:39
#, fuzzy
#| msgid "Bad configuration"
msgid "Configuration errors"
msgstr "Mala configuración"

#: weblate/html/admin/performance.html:45
msgid "Name"
msgstr ""

#: weblate/html/admin/report.html:8 weblate/html/js/detail.html:12
msgid "Status"
msgstr "Estado"

#: weblate/html/admin/report.html:17
#, python-format
msgid ""
"Not showing status of linked repository. Check <a href=\"#%(slug)s\">"
"%(repo)s</a> instead."
msgstr ""
"No se muestra el estado del repositorio enlazado. Revise <a href=\"#%(slug)s"
"\">%(repo)s</a>."

#: weblate/html/admin/ssh.html:15
msgid "Public SSH key"
msgstr "Llave pública SSH"

#: weblate/html/admin/ssh.html:16
msgid "Weblate currently uses following SSH key:"
msgstr "Weblate actualmente está utilizando las siguientes claves SSH:"

#: weblate/html/admin/ssh.html:23
msgid "Generate SSH key"
msgstr "Generar clave SSH"

#: weblate/html/admin/ssh.html:24
msgid ""
"You don't seem to have existing SSH key, by pressing button below Weblate "
"will generate it for you."
msgstr ""
"Parece que no tiene una clave SSH, para que Weblate genere una, pulse el "
"botón a continuación."

#: weblate/html/admin/ssh.html:28
msgid "Generate"
msgstr "Generar"

#: weblate/html/admin/ssh.html:34
msgid "Known host keys"
msgstr "Llaves de servidor conocidas"

#: weblate/html/admin/ssh.html:41
msgid "Hostname"
msgstr "Nombre de servidor"

#: weblate/html/admin/ssh.html:42
msgid "Key type"
msgstr "Tipo de clave"

#: weblate/html/admin/ssh.html:43
msgid "Fingerprint"
msgstr "Huella"

#: weblate/html/admin/ssh.html:56
msgid "Add host key"
msgstr "Agrega llave de servidor"

#: weblate/html/admin/ssh.html:57
#, fuzzy
#| msgid ""
#| "To access SSH hosts, it's host key needs to be verified. You can check "
#| "host key using form below."
msgid ""
"To access SSH hosts, it's host key needs to be verified. You can get the "
"host key entering a domain name or IP for the host in the form below."
msgstr ""
"Para acceder a servidores SSH, necesita verificar su llave de servidor. "
"Puede revisar la llave del servidor con el formulario a continuación."

#: weblate/html/admin/ssh.html:61
msgid "Host:"
msgstr "Equipo:"

#: weblate/html/admin/ssh.html:63
msgid "Port:"
msgstr "Puerto:"

#: weblate/html/admin/ssh.html:65
msgid "Submit"
msgstr "Enviar"

#: weblate/html/admin/ssh.html:68
msgid "More information"
msgstr "Más información"

#: weblate/html/admin/ssh.html:70
#, python-format
msgid ""
"You can find more information about setting up SSH keys in <a href="
"\"%(ssh_docs)s\">the Weblate manual</a>."
msgstr ""
"Puede encontrar más información sobre la configuración de claves SSH en <a "
"href=\"%(ssh_docs)s\">el manual de Weblate</a>."

#: weblate/html/admin/trans/change_form.html:12
#, python-format
msgid ""
"Required fields are marked as bold, you can find more information in the <a "
"href=\"%(url)s\">documentation</a>."
msgstr ""
"Los campos obligatorios están resaltados, puede encontrar más información en "
"la <a href=\"%(url)s\">documentación</a>."

#: weblate/html/admin/trans/change_form.html:14
msgid "Do not change this object here, please use Weblate interface instead."
msgstr "No cambie este objeto aquí, utilice la interfaz de Weblate para ello."

#: weblate/html/admin/trans/change_form.html:18
#, python-format
msgid ""
"Importing a new translation can take some time, please check <a href="
"\"%(url)s\">our documentation</a> for information on how to improve this."
msgstr ""
"Importar una traducción nueva puede tomar tiempo, revise <a href=\"%(url)s"
"\">nuestra documentación</a> en busca de información sobre cómo mejorar esto."

#: weblate/html/base.html:40
#, fuzzy
#| msgid "Toggle text direction"
msgid "Toggle navigation"
msgstr "Cambiar dirección de texto"

#: weblate/html/base.html:51 weblate/html/base.html.py:89
msgid "Dashboard"
msgstr ""
<<<<<<< HEAD

#: weblate/html/base.html:54 weblate/html/index.html:27
#: weblate/html/index.html.py:53
msgid "Your translations"
msgstr "Sus traducciones"

=======

#: weblate/html/base.html:54 weblate/html/index.html:27
#: weblate/html/index.html.py:53
msgid "Your translations"
msgstr "Sus traducciones"

>>>>>>> 6e9f1723
#: weblate/html/base.html:75
msgid "Logout"
msgstr "Cerrar sesión"

#: weblate/html/check.html:7 weblate/html/check_project.html:7
#: weblate/html/check_subproject.html:7 weblate/html/checks.html:7
#: weblate/html/js/detail.html:13
msgid "Checks"
msgstr "Chequeos"

#: weblate/html/check.html:16 weblate/html/check_project.html:17
#: weblate/html/check_subproject.html:18 weblate/html/checks.html:15
#, fuzzy
#| msgid "Checks"
msgid "Checks listing"
msgstr "Chequeos"

#: weblate/html/check.html:26 weblate/html/check_project.html:27
#: weblate/html/check_subproject.html:31
#, fuzzy
#| msgid "No matching strings found!"
msgid "No matching checks found!"
msgstr "¡No se encontraron cadenas que coincidan!"

#: weblate/html/check.html:35 weblate/html/check_project.html:36
#: weblate/html/check_subproject.html:40
#, fuzzy
#| msgid "Checks"
msgid "Check details"
msgstr "Chequeos"

#: weblate/html/check_subproject.html:27 weblate/html/dictionary.html:39
#: weblate/html/search.html:21 weblate/html/source-review.html:23
#: weblate/html/translate.html:70 weblate/html/translate.html.py:137
#: weblate/html/translate.html:258 weblate/html/translate.html.py:339
#: weblate/trans/forms.py:502
msgid "Source"
msgstr "Original"

#: weblate/html/checks.html:30
msgid "Information"
msgstr "Información"

#: weblate/html/checks.html:32
msgid ""
"Customizable quality checks will help you in improving quality of "
"translations."
msgstr ""
<<<<<<< HEAD
=======
"Chequeos de calidad personalizables que le ayudarán a mejorar la calidad de "
"las traducciones."
>>>>>>> 6e9f1723

#: weblate/html/data-root.html:6 weblate/html/index.html:43
#: weblate/html/share.html:30
msgid "Data export"
msgstr "Exportar datos"

#: weblate/html/data-root.html:12 weblate/html/data.html:13
msgid "You can retrieve various data from Weblate in machine readable format."
msgstr ""
"Puede obtener varios datos de Weblate en un formato legible para máquinas."

#: weblate/html/data-root.html:15 weblate/html/data.html:16
msgid "RSS feeds"
msgstr "Sindicación RSS"

#: weblate/html/data-root.html:18 weblate/html/data.html:19
msgid ""
"To follow translation progress you can use RSS feeds which include all "
"important changes in translation."
msgstr ""
"Para seguir el progreso de una traducción puede utilizar sindicación RSS que "
"incluyen todos los cambios importantes en la traducción."

#: weblate/html/data-root.html:19 weblate/html/data.html:20
#, python-format
msgid ""
"More information about exported RSS feeds is available in <a href="
"\"%(rss_docs)s\">the documentation</a>."
msgstr ""
"Encontrará más información sobre los datos exportados por RSS en <a href="
"\"%(rss_docs)s\">documentación</a>."

#: weblate/html/data-root.html:25 weblate/html/data.html:27
#: weblate/html/data.html.py:58 weblate/html/data.html:84
#: weblate/html/data.html.py:109
msgid "URL"
msgstr "URL"

#: weblate/html/data-root.html:26 weblate/html/data.html:28
#: weblate/html/data.html.py:59 weblate/html/data.html:85
msgid "Link"
msgstr "Enlace"

#: weblate/html/data-root.html:31 weblate/html/data.html:34
#: weblate/html/data.html.py:40
msgid "RSS"
msgstr "RSS"

#: weblate/html/data-root.html:36
msgid "Per project data"
msgstr "Datos por proyecto"

#: weblate/html/data-root.html:39
msgid ""
"There is more data exported per project, please check following links for "
"more information."
msgstr ""
"Hay más datos exportados por proyecto, revise los enlaces a continuación "
"para más información."

#: weblate/html/data-root.html:49 weblate/html/data.html:73
msgid "Notification hooks"
msgstr "Actuadores de notificaciones"

#: weblate/html/data-root.html:52 weblate/html/data.html:76
#, python-format
msgid ""
"With notification hooks, Weblate will automatically import changes done by "
"your developers and will allow continuous translation. More information is "
"available in <a href=\"%(hooks_docs)s\">the documentation</a>."
msgstr ""
"Con los actuadores de notificaciones, Weblate importará los cambios "
"realizados por sus desarrolladores automáticamente y le permitirá "
"traducciones continuas. Encontrará más información en <a href="
"\"%(hooks_docs)s\">la documentación</a>."

#: weblate/html/data.html:7
#, fuzzy
#| msgid "Data export"
msgid "data exports"
msgstr "Exportar datos"

#: weblate/html/data.html:46
msgid ""
"There are also per language RSS feeds available, you can construct them by "
"appending a language code to the above URLs."
msgstr ""
"También existen sindicaciones RSS por idioma que puede construir agregando "
"el código de idioma a las URLs anteriores."

#: weblate/html/data.html:51
#, python-format
msgid ""
"Translation statistics for every subproject in JSON format allow you to use "
"these data in other websites or tools. Format of the data is described in <a "
"href=\"%(api_docs)s\">the documentation</a>."
msgstr ""
"Las estadísticas de traducción para todo subproyecto en formato JSON permite "
"utilizar esa información en otros sitios o herramientas. El formato de los "
"datos está descripto en <a href=\"%(api_docs)s\">la documentación</a>."

#: weblate/html/data.html:66
msgid "Download"
msgstr "Descargar"

#: weblate/html/data.html:91 weblate/html/data.html.py:97
msgid "Hook"
msgstr "Actuador («hook»)"

#: weblate/html/data.html:103
msgid ""
"Weblate also supports direct notification from several code hosting sites:"
msgstr ""
"Weblate también es compatible con notificaciones directas de varios sitios "
"de almacenamiento de código:"

#: weblate/html/data.html:108
msgid "Hosting site"
msgstr "Sitio de alojamiento"

#: weblate/html/data.html:110 weblate/trans/models/advertisement.py:111
msgid "Note"
msgstr "Nota"

#: weblate/html/data.html:117
msgid "Enable Weblate service hook in repository settings."
msgstr ""
"Activar actuador de servicio en Weblate en la configuración del repositorio."

#: weblate/html/dictionaries.html:8 weblate/html/dictionary.html:9
msgid "glossaries"
msgstr "glosarios"

#: weblate/html/dictionaries.html:15 weblate/html/js/detail.html:11
#: weblate/html/languages.html:15 weblate/html/list-translations.html:7
#: weblate/trans/forms.py:614
msgid "Language"
msgstr "Idioma"

#: weblate/html/dictionaries.html:16 weblate/html/translation.html:89
#: weblate/html/translation.html.py:266 weblate/html/translation_info.html:15
msgid "Words"
msgstr "Palabras"

#: weblate/html/dictionary.html:16
#, fuzzy
#| msgid "Browse changes"
msgid "Browse"
msgstr "Explorar cambios"

#: weblate/html/dictionary.html:18 weblate/html/dictionary.html.py:78
msgid "Add new word"
msgstr "Agregar nueva palabra"

#: weblate/html/dictionary.html:21 weblate/html/dictionary.html.py:96
msgid "Import glossary"
msgstr "Importar glosario"

#: weblate/html/dictionary.html:23 weblate/html/dictionary.html.py:114
msgid "Export glossary"
msgstr "Exportar glosario"

#: weblate/html/dictionary.html:24 weblate/html/index.html:33
#: weblate/html/language.html:15 weblate/html/last-changes.html:6
#: weblate/html/project.html:17 weblate/html/subproject.html:20
#: weblate/html/translate.html:126 weblate/html/translation.html:23
msgid "History"
msgstr "Historia"

#: weblate/html/dictionary.html:40 weblate/html/last-changes.html:17
#: weblate/html/translate.html:137 weblate/html/translate.html.py:205
#: weblate/html/translate.html:257 weblate/html/translate.html.py:340
#: weblate/trans/forms.py:172 weblate/trans/forms.py:503
msgid "Translation"
msgstr "Traducción"

#: weblate/html/dictionary.html:53 weblate/html/js/detail.html:14
#: weblate/html/js/detail.html.py:23 weblate/html/zen-units.html:17
msgid "Edit"
msgstr "Editar"

#: weblate/html/dictionary.html:60 weblate/html/translate.html:186
msgid "Delete"
msgstr "Borrar"

#: weblate/html/dictionary.html:69
msgid "No words found!"
msgstr "¡No se encontraron palabras!"

#: weblate/html/dictionary.html:84
msgid "Add"
msgstr "Agregar"
<<<<<<< HEAD

#: weblate/html/dictionary.html:103
msgid "Import"
msgstr "Importar"

=======

#: weblate/html/dictionary.html:103
msgid "Import"
msgstr "Importar"

>>>>>>> 6e9f1723
#: weblate/html/dictionary.html:116
msgid "You can download glossary in following formats:"
msgstr "Puede descargar el glosario en los siguientes formatos:"

#: weblate/html/dictionary.html:119
msgid "Comma separated values (CSV)"
msgstr "Valores separados por coma (CSV)"

#: weblate/html/dictionary.html:120
msgid "Gettext (PO)"
msgstr "Gettext (PO)"

#: weblate/html/dictionary.html:121
msgid "TermBase eXchange (TBX)"
msgstr "TermBase eXchange (TBX)"

#: weblate/html/edit_dictionary.html:8
msgid "dictionaries"
msgstr "diccionarios"

#: weblate/html/edit_dictionary.html:18
msgid "Change word"
msgstr "Cambiar palabra"

#: weblate/html/engage.html:11 weblate/html/engage.html.py:25
#, python-format
msgid "Get involved in %(project)s!"
msgstr "¡Involúcrate en %(project)s!"

#: weblate/html/engage.html:12
#, python-format
msgid ""
"Get involved in %(project)s, which is currently being translated into "
"%(languages)s languages using Weblate."
msgstr ""
"Involúcrate en %(project)s, que está siendo traducido a %(languages)s "
"idiomas utilizando Weblate."

#: weblate/html/engage.html:28
msgid "Hi, and thank you for your interest!"
msgstr "¡Hola y gracias por tu interés!"

#: weblate/html/engage.html:31
#, python-format
msgid ""
"%(project)s is being translated using <a href=\"%(weblate_url)s\">Weblate</"
"a>, a web tool designed to ease translating for both developers and "
"translators."
msgstr ""
"%(project)s es traducido utilizando <a href=\"%(weblate_url)s\">Weblate</a>, "
"una herramienta diseñada para facilitar la traducción tanto a "
"desarrolladores como a traductores."

#: weblate/html/engage.html:38
#, python-format
msgid ""
"If you would like to contribute to translation of %(project)s, you need to "
"<a href=\"%(reg_url)s\">register on this server</a>."
msgstr ""
"Si quiere contribuir a la traducción de %(project)s, necesita <a href="
"\"%(reg_url)s\">registrarse en este servidor</a>."

#: weblate/html/engage.html:41
#, python-format
msgid ""
"Once you have activated your account just proceed to the <a href=\"%(url)s"
"\">translation section</a>."
msgstr ""
"Una vez que activó su cuenta, continúe a la <a href=\"%(url)s\">sección de "
"traducción</a>."

#: weblate/html/footer.html:6
#, python-format
msgid "Powered by <a href=\"%(weblate_url)s\">Weblate %(version)s</a>"
msgstr "Funciona con <a href=\"%(weblate_url)s\">Weblate %(version)s</a>"

#: weblate/html/git-commit-info.html:3
#, python-format
msgid "Commit %(hash)s"
msgstr "Cambio %(hash)s"

#: weblate/html/git-commit-info.html:4
#, python-format
msgid "Authored by %(author)s on %(date)s"
msgstr "Creado por %(author)s el %(date)s"

#: weblate/html/i18n.html:8
msgid ""
"Hold down \"Control\", or \"Command\" on a Mac, to select more than one."
msgstr ""
"Mantenga oprimida la tecla «Control» («Comando» en Mac) para seleccionar más "
"de uno."

#: weblate/html/i18n.html:18
msgid "Acholi"
msgstr ""

#: weblate/html/i18n.html:19
msgid "Afrikaans"
msgstr "Afrikáans"

#: weblate/html/i18n.html:20
msgid "Akan"
msgstr "Acano («Akan»)"

#: weblate/html/i18n.html:21
msgid "Albanian"
msgstr "Albanés"

#: weblate/html/i18n.html:22
msgid "Amharic"
msgstr "Amhárico"

#: weblate/html/i18n.html:23
msgid "Angika"
msgstr ""

#: weblate/html/i18n.html:24
msgid "Arabic"
msgstr "Arábigo"

#: weblate/html/i18n.html:25
msgid "Aragonese"
msgstr "Aragonés"

#: weblate/html/i18n.html:26
msgid "Argentinean Spanish"
msgstr ""

#: weblate/html/i18n.html:27
msgid "Armenian"
msgstr "Armenio"

#: weblate/html/i18n.html:28
msgid "Assamese"
msgstr ""

#: weblate/html/i18n.html:29
msgid "Asturian"
msgstr "Asturiano"

#: weblate/html/i18n.html:30
msgid "Aymará"
msgstr ""

#: weblate/html/i18n.html:31
msgid "Azerbaijani"
msgstr "Azerí"

#: weblate/html/i18n.html:32
msgid "Basque"
msgstr "Vasco"

#: weblate/html/i18n.html:33
msgid "Belarusian"
msgstr "Bielorruso"

#: weblate/html/i18n.html:34
msgid "Belarusian (latin)"
msgstr "Bielorruso (latin)"

#: weblate/html/i18n.html:35
msgid "Bengali"
msgstr "Bengalí"

#: weblate/html/i18n.html:36
msgid "Bengali (India)"
msgstr "Bengalí (India)"

#: weblate/html/i18n.html:37
msgid "Bodo"
msgstr ""

#: weblate/html/i18n.html:38
msgid "Bosnian"
msgstr "Bosnio"

#: weblate/html/i18n.html:39
msgid "Breton"
msgstr "Bretón"

#: weblate/html/i18n.html:40
msgid "Bulgarian"
msgstr "Búlgaro"

#: weblate/html/i18n.html:41
msgid "Burmese"
msgstr ""

#: weblate/html/i18n.html:42
msgid "Catalan"
msgstr "Catalán"

#: weblate/html/i18n.html:43
msgid "Central Khmer"
msgstr "Camboyano central («Khmer»)"

#: weblate/html/i18n.html:44
msgid "Chhattisgarhi"
msgstr ""

#: weblate/html/i18n.html:45
msgid "Chiga"
msgstr ""

#: weblate/html/i18n.html:46
msgid "Chinese"
msgstr "Chino"

#: weblate/html/i18n.html:47
msgid "Chinese (Hong Kong)"
msgstr "Chino (Hong Kong)"

#: weblate/html/i18n.html:48
msgid "Chinese (China)"
msgstr "Chino (China)"

#: weblate/html/i18n.html:49
msgid "Chinese (Taiwan)"
msgstr "Chino (Taiwan)"

#: weblate/html/i18n.html:50
msgid "Colognian"
msgstr "Kölsch"

#: weblate/html/i18n.html:51
msgid "Cornish"
msgstr "Córnico"

#: weblate/html/i18n.html:52
msgid "Croatian"
msgstr "Croata"

#: weblate/html/i18n.html:53
msgid "Czech"
msgstr "Checo"

#: weblate/html/i18n.html:54
msgid "Danish"
msgstr "Danés"

#: weblate/html/i18n.html:55
msgid "Dogri"
msgstr ""

#: weblate/html/i18n.html:56
msgid "Dutch"
msgstr "Neerlandés"

#: weblate/html/i18n.html:57
msgid "Dzongkha"
msgstr "Dzongkha (Bután)"

#: weblate/html/i18n.html:58
msgid "English"
msgstr "Inglés"

#: weblate/html/i18n.html:59
msgid "English (South Africa)"
msgstr "Inglés (Sudáfrica)"

#: weblate/html/i18n.html:60
msgid "English (United Kingdom)"
msgstr "Inglés (Reino Unido)"

#: weblate/html/i18n.html:61
msgid "English (United States)"
msgstr "Inglés (Estados Unidos)"

#: weblate/html/i18n.html:62
msgid "Esperanto"
msgstr "Esperanto"

#: weblate/html/i18n.html:63
msgid "Estonian"
msgstr "Estonio"

#: weblate/html/i18n.html:64
msgid "Faroese"
msgstr "Feroés"

#: weblate/html/i18n.html:65
msgid "Filipino"
msgstr "Filipino"

#: weblate/html/i18n.html:66
msgid "Finnish"
msgstr "Finés"

#: weblate/html/i18n.html:67
msgid "French"
msgstr "Francés"

#: weblate/html/i18n.html:68
msgid "Frisian"
msgstr "Frisón"

#: weblate/html/i18n.html:69
msgid "Friulian"
msgstr "Friulano"

#: weblate/html/i18n.html:70
msgid "Fulah"
msgstr "Fula"

#: weblate/html/i18n.html:71
msgid "Gaelic"
msgstr "Galés"

#: weblate/html/i18n.html:72
msgid "Galician"
msgstr "Gallego"

#: weblate/html/i18n.html:73
msgid "Georgian"
msgstr "Georgiano"

#: weblate/html/i18n.html:74
msgid "German"
msgstr "Alemán"

#: weblate/html/i18n.html:75
msgid "Greek"
msgstr "Griego"

#: weblate/html/i18n.html:76
#, fuzzy
#| msgid "Icelandic"
msgid "Greenlandic"
msgstr "Islandés"

#: weblate/html/i18n.html:77
msgid "Gujarati"
msgstr "Guyaratí"

#: weblate/html/i18n.html:78
msgid "Gun"
msgstr "Mbyá (Guaraní)"

#: weblate/html/i18n.html:79
msgid "Haitian"
msgstr "Haitiano"

#: weblate/html/i18n.html:80
msgid "Hausa"
msgstr "Hausa"

#: weblate/html/i18n.html:81
msgid "Hebrew"
msgstr "Hebreo"

#: weblate/html/i18n.html:82
msgid "Hindi"
msgstr "Hindi"

#: weblate/html/i18n.html:83
msgid "Hungarian"
msgstr "Húngaro"

#: weblate/html/i18n.html:84
msgid "Icelandic"
msgstr "Islandés"

#: weblate/html/i18n.html:85
msgid "Indonesian"
msgstr "Indonesio"

#: weblate/html/i18n.html:86
msgid "Interlingua"
msgstr "Interlingua"

#: weblate/html/i18n.html:87
msgid "Irish"
msgstr "Irlandés"

#: weblate/html/i18n.html:88
msgid "Italian"
msgstr "Italiano"

#: weblate/html/i18n.html:89
msgid "Japanese"
msgstr "Japonés"

#: weblate/html/i18n.html:90
msgid "Javanese"
msgstr "Javanés"

#: weblate/html/i18n.html:91
msgid "Kannada"
msgstr "Canarés"

#: weblate/html/i18n.html:92
msgid "Kashubian"
msgstr "Casubio"

#: weblate/html/i18n.html:93
msgid "Kazakh"
msgstr "Kazajo"

#: weblate/html/i18n.html:94
msgid "Kirghiz"
msgstr "Kirguís"

#: weblate/html/i18n.html:95
msgid "Kinyarwanda"
msgstr ""

#: weblate/html/i18n.html:96
msgid "Klingon"
msgstr "Klingon"

#: weblate/html/i18n.html:97
msgid "Klingon (pIqaD)"
msgstr "Klingon (pIqaD)"

#: weblate/html/i18n.html:98
msgid "Korean"
msgstr "Coreano"

#: weblate/html/i18n.html:99
msgid "Kurdish"
msgstr "Kurdo"

#: weblate/html/i18n.html:100
msgid "Kurdish Sorani"
msgstr "Kurdo Sorani"

#: weblate/html/i18n.html:101
msgid "Kyrgyz"
msgstr "Kirguís"

#: weblate/html/i18n.html:102
msgid "Lao"
msgstr "Lao"

#: weblate/html/i18n.html:103
msgid "Latvian"
msgstr "Letón"

#: weblate/html/i18n.html:104
msgid "Limburgish"
msgstr "Limburgués"

#: weblate/html/i18n.html:105
msgid "Lingala"
msgstr "Lingala"

#: weblate/html/i18n.html:106
msgid "Lithuanian"
msgstr "Lituano"

#: weblate/html/i18n.html:107
msgid "Lojban"
msgstr ""

#: weblate/html/i18n.html:108
msgid "Luxembourgish"
msgstr "Luxemburgués"

#: weblate/html/i18n.html:109
msgid "Macedonian"
msgstr "Macedonio"

#: weblate/html/i18n.html:110
msgid "Maithili"
msgstr "Maithili"

#: weblate/html/i18n.html:111
msgid "Malagasy"
msgstr "Malagache"

#: weblate/html/i18n.html:112
msgid "Malay"
msgstr "Malayo"

#: weblate/html/i18n.html:113
msgid "Malayalam"
msgstr "Malayalam"

#: weblate/html/i18n.html:114
msgid "Maltese"
msgstr "Maltés"

#: weblate/html/i18n.html:115
msgid "Mandinka"
msgstr ""

#: weblate/html/i18n.html:116
msgid "Manipuri"
msgstr ""

#: weblate/html/i18n.html:117
msgid "Maori"
msgstr "Maorí"

#: weblate/html/i18n.html:118
msgid "Mapudungun"
msgstr "Mapuche"

#: weblate/html/i18n.html:119
msgid "Marathi"
msgstr "Maratí"

#: weblate/html/i18n.html:120
msgid "Mongolian"
msgstr "Mongol"

#: weblate/html/i18n.html:121
msgid "Morisyen"
msgstr "Criollo Mauriciano"

#: weblate/html/i18n.html:122
msgid "N'Ko"
msgstr "N'Ko"

#: weblate/html/i18n.html:123
msgid "Nahuatl languages"
msgstr "Náhuatl"

#: weblate/html/i18n.html:124
msgid "Neapolitan"
msgstr "Napolitano"

#: weblate/html/i18n.html:125
msgid "Nepali"
msgstr "Nepalí"

#: weblate/html/i18n.html:126
msgid "Northern Sami"
msgstr ""

#: weblate/html/i18n.html:127
#, fuzzy
#| msgid "Norwegian Bokmål"
msgid "Norwegian (old code)"
msgstr "Bokmål (Noruega)"

#: weblate/html/i18n.html:128
msgid "Norwegian Bokmål"
msgstr "Bokmål (Noruega)"

#: weblate/html/i18n.html:129
msgid "Norwegian Nynorsk"
msgstr "Nynorsk"

#: weblate/html/i18n.html:130
msgid "Occitan"
msgstr "Occitano"

#: weblate/html/i18n.html:131
msgid "Oriya"
msgstr "Oriya"

#: weblate/html/i18n.html:132
msgid "Papiamento"
msgstr "Papiamento"

#: weblate/html/i18n.html:133
msgid "Pedi"
msgstr "Sesotho sa leboa"

#: weblate/html/i18n.html:134
msgid "Persian"
msgstr "Persa"

#: weblate/html/i18n.html:135
msgid "Piemontese"
msgstr "Piamontés"

#: weblate/html/i18n.html:136
msgid "Polish"
msgstr "Polaco"

#: weblate/html/i18n.html:137
msgid "Portuguese"
msgstr "Portugués"

#: weblate/html/i18n.html:138
msgid "Portuguese (Brazil)"
msgstr "Portugués (Brasil)"

#: weblate/html/i18n.html:139
msgid "Portuguese (Portugal)"
msgstr "Portugués (Portugal)"

#: weblate/html/i18n.html:140
msgid "Punjabi"
msgstr "Punyabí"

#: weblate/html/i18n.html:141
msgid "Pushto"
msgstr "Pastún"

#: weblate/html/i18n.html:142
msgid "Romanian"
msgstr "Rumano"

#: weblate/html/i18n.html:143
msgid "Romansh"
msgstr "Romanche"

#: weblate/html/i18n.html:144
msgid "Russian"
msgstr "Ruso"

#: weblate/html/i18n.html:145
msgid "Santali"
msgstr ""

#: weblate/html/i18n.html:146
msgid "Sardinian"
msgstr "Sardo"

#: weblate/html/i18n.html:147
msgid "Scots"
msgstr "Escocés"

#: weblate/html/i18n.html:148
msgid "Serbian"
msgstr "Serbio"

#: weblate/html/i18n.html:149
msgid "Serbian (cyrillic)"
msgstr "Serbio (cirílico)"

#: weblate/html/i18n.html:150
msgid "Serbian (latin)"
msgstr "Serbio (latín)"

#: weblate/html/i18n.html:151
msgid "Simplified Chinese"
msgstr "Chino simplificado"

#: weblate/html/i18n.html:152
msgid "Sindhi"
msgstr ""

#: weblate/html/i18n.html:153
msgid "Sinhala"
msgstr "Cingalés"

#: weblate/html/i18n.html:154
msgid "Slovak"
msgstr "Eslovaco"

#: weblate/html/i18n.html:155
msgid "Slovenian"
msgstr "Esloveno"

#: weblate/html/i18n.html:156
msgid "Somali"
msgstr "Somalí"

#: weblate/html/i18n.html:157
msgid "Songhai languages"
msgstr "Lenguas songhay"

#: weblate/html/i18n.html:158
msgid "Sotho"
msgstr "Sesotho"

#: weblate/html/i18n.html:159
msgid "Spanish"
msgstr "Español"

#: weblate/html/i18n.html:160
msgid "Sundanese"
msgstr "Sondanés"

#: weblate/html/i18n.html:161
msgid "Swahili"
msgstr "Suajili"

#: weblate/html/i18n.html:162
msgid "Swedish"
msgstr "Sueco"

#: weblate/html/i18n.html:163
msgid "Tagalog"
msgstr "Tagalo"

#: weblate/html/i18n.html:164
msgid "Tajik"
msgstr "Tayiko"

#: weblate/html/i18n.html:165
msgid "Tamil"
msgstr "Tamil"

#: weblate/html/i18n.html:166
msgid "Tatar"
msgstr "Tártaro"

#: weblate/html/i18n.html:167
msgid "Telugu"
msgstr "Telugú"

#: weblate/html/i18n.html:168
msgid "Thai"
msgstr "Tailandés"

#: weblate/html/i18n.html:169
msgid "Tibetan"
msgstr "Tibetano"

#: weblate/html/i18n.html:170
msgid "Tigrinya"
msgstr "Tigriña"

#: weblate/html/i18n.html:171
msgid "Traditional Chinese"
msgstr "Chino tradicional"

#: weblate/html/i18n.html:172
msgid "Turkish"
msgstr "Turco"

#: weblate/html/i18n.html:173
msgid "Turkmen"
msgstr "Turcomano"

#: weblate/html/i18n.html:174
msgid "Uighur"
msgstr "Uigur"

#: weblate/html/i18n.html:175
msgid "Ukrainian"
msgstr "Ucraniano"

#: weblate/html/i18n.html:176
msgid "Urdu"
msgstr "Urdu"

#: weblate/html/i18n.html:177
msgid "Uzbek"
msgstr "Uzbeko"

#: weblate/html/i18n.html:178
msgid "Uzbek (latin)"
msgstr "Uzbeko (latín)"

#: weblate/html/i18n.html:179
msgid "Valencian"
msgstr "Valenciano"

#: weblate/html/i18n.html:180
msgid "Venda"
msgstr "Venda"

#: weblate/html/i18n.html:181
msgid "Vietnamese"
msgstr "Vietnamita"

#: weblate/html/i18n.html:182
msgid "Walloon"
msgstr "Valón"

#: weblate/html/i18n.html:183
msgid "Welsh"
msgstr "Galés"

#: weblate/html/i18n.html:184
msgid "West Flemish"
msgstr "Flamenco occidental"

#: weblate/html/i18n.html:185
msgid "Wolof"
msgstr "Wólof"

#: weblate/html/i18n.html:186
msgid "Yakut"
msgstr "Yakut"

#: weblate/html/i18n.html:187
msgid "Yoruba"
msgstr "Yoruba"

#: weblate/html/i18n.html:188
msgid "Zulu"
msgstr "Zulú"

#: weblate/html/index.html:11
#, python-format
msgid "This site runs <a href=\"%(weblate_url)s\">Weblate</a> demo server."
msgstr ""
"Este sitio ejecuta un servidor <a href=\"%(weblate_url)s\">Weblate</a> de "
"demostración."

#: weblate/html/index.html:13
#, python-format
msgid ""
"This site runs <a href=\"%(weblate_url)s\">Weblate</a> for translating the "
"software projects listed below."
msgstr ""
"Este sitio utiliza <a href=\"%(weblate_url)s\">Weblate</a> para traducir los "
"proyectos listados a continuación."

#: weblate/html/index.html:15
msgid ""
"You need to be logged in for translating, otherwise you can only make "
"suggestions."
msgstr ""
"Necesita iniciar sesión para traducir, de lo contrario sólo podrá hacer "
"sugerencias."

#: weblate/html/index.html:32 weblate/html/search-form.html:6
#: weblate/html/search-form.html.py:11 weblate/html/search.html:7
#: weblate/html/translate.html:125 weblate/html/translate.html.py:230
#: weblate/html/translate.html:235 weblate/html/translate.html.py:296
#: weblate/html/translation.html:22 weblate/html/translation.html.py:222
#: weblate/html/translation.html:227
msgid "Search"
msgstr "Buscar"

#: weblate/html/index.html:34 weblate/html/index.html.py:114
#: weblate/html/language.html:16 weblate/html/language.html.py:40
#: weblate/html/project.html:18 weblate/html/project.html.py:128
#: weblate/html/subproject.html:21 weblate/html/subproject.html.py:119
#: weblate/html/translation.html:24 weblate/html/translation.html.py:329
msgid "Activity"
msgstr "Actividad"

#: weblate/html/index.html:38 weblate/html/project.html:21
#: weblate/html/subproject.html:24 weblate/html/translation.html:42
msgid "Tools"
msgstr "Herramientas"

#: weblate/html/index.html:41
msgid "Languages summary"
msgstr "Resumen de idiomas"

#: weblate/html/index.html:42
msgid "Checks overview"
msgstr "Revisión de chequeos"

#: weblate/html/index.html:44 weblate/html/share.html:14
msgid "Widgets"
msgstr "Widgets"

#: weblate/html/index.html:60
msgid ""
"Choose your languages in the preferences and you will get here overview of "
"translations in them."
msgstr ""

#: weblate/html/index.html:64
#, fuzzy
#| msgid "Share your translation"
msgid "Manage your translations"
msgstr "Comparta su traducción"

#: weblate/html/index.html:80 weblate/html/index.html.py:132
#: weblate/html/languages.html:16 weblate/html/list-translations.html:9
#: weblate/html/project.html:64 weblate/html/translation.html:277
msgid "Translated"
msgstr "Traducido"

#: weblate/html/index.html:116 weblate/html/language.html:42
#: weblate/html/project.html:130 weblate/html/project.html.py:141
#: weblate/html/subproject.html:121 weblate/html/subproject.html.py:132
#: weblate/html/translate.html:242 weblate/html/translation.html:187
#: weblate/html/translation.html.py:331 weblate/trans/forms.py:86
msgid "Loading…"
msgstr "Cargando…"

#: weblate/html/index.html:126
msgid "Most active translators"
msgstr "Traductores más activos"

#: weblate/html/index.html:131 weblate/html/index.html.py:155
#: weblate/html/last-changes.html:15
msgid "User"
msgstr "Usuario"

#: weblate/html/index.html:150
msgid "Most active suggesters"
msgstr "Usuarios con más sugerencias"

#: weblate/html/index.html:156
msgid "Suggested"
msgstr "Sugerido"

#: weblate/html/js/detail.html:49
msgid "User comments"
msgstr "Comentarios de usuarios"

#: weblate/html/js/git-status.html:8
msgid "Commit pending changes"
msgstr "Guardar los cambios pendientes"

#: weblate/html/js/git-status.html:8
msgid "Commit"
msgstr "«Commit»"

#: weblate/html/js/git-status.html:9
msgid "Pull changes from remote repository"
msgstr "Obtener cambios del repositorio remoto"

#: weblate/html/js/git-status.html:9
msgid "Pull"
msgstr "«Pull»"

#: weblate/html/js/git-status.html:10
msgid "Push changes to remote repository"
msgstr "Enviar cambios al repositorio remoto"

#: weblate/html/js/git-status.html:10
msgid "Push"
msgstr "«Push»"

#: weblate/html/js/git-status.html:12
msgid "Reset all changes in local repository"
msgstr "Deshacer todos los cambios del repositorio local"

#: weblate/html/js/git-status.html:12
msgid "Reset"
msgstr "Restablecer"

#: weblate/html/js/git-status.html:16
msgid "Allow changes in the repository"
msgstr "Permitir cambios en el repositorio"

#: weblate/html/js/git-status.html:16 weblate/html/translation.html:207
msgid "Unlock"
msgstr "Desbloquear"

#: weblate/html/js/git-status.html:18
msgid "Prevent any changes in the repository"
msgstr "Evitar cambios en el repositorio"

#: weblate/html/js/git-status.html:18 weblate/html/translation.html:209
msgid "Lock"
msgstr "Bloquear"

#: weblate/html/js/git-status.html:24
msgid "There are some not committed changes!"
msgstr "¡Hay cambios sin guardar!"

#: weblate/html/js/git-status.html:27
msgid "Remote Git repository needs to be merged!"
msgstr "¡El repositorio Git remoto necesita ser fusionado!"

#: weblate/html/js/git-status.html:30
msgid "There are some new commits in local Git repository!"
msgstr "¡Hay nuevos cambios en el repositorio Git local!"

#: weblate/html/js/git-status.html:38
msgid "Last remote commit:"
msgstr "Último cambio remoto:"

#: weblate/html/js/git-status.html:45 weblate/html/mail/merge_failure.html:31
#: weblate/html/mail/merge_failure.txt:13
msgid "Git repository with Weblate translations:"
msgstr "Repositorio Git con las traducciones de Weblate:"

#: weblate/html/js/git-status.html:57
msgid "Details"
msgstr "Detalles"

#: weblate/html/language.html:14 weblate/html/project.html:16
#: weblate/html/subproject.html:19 weblate/html/translation.html:21
#, fuzzy
#| msgid "review"
msgid "Overview"
msgstr "revisar"

#: weblate/html/language.html:17 weblate/html/language.html.py:49
#: weblate/html/project.html:99
msgid "Glossaries"
msgstr "Glosarios"

#: weblate/html/language.html:58
msgid "There are no glossaries defined for this language."
msgstr ""

#: weblate/html/last-changes.html:14
msgid "When"
msgstr "Cuándo"

#: weblate/html/last-changes.html:32
msgid "Revert to this translation"
msgstr "Revertir a esta traducción"

#: weblate/html/last-changes.html:32
msgid "Revert"
msgstr "Revertir"

#: weblate/html/last-changes.html:38
msgid "No recent activity has been recorded."
msgstr "No se registró actividad reciente."

#: weblate/html/last-changes.html:40
msgid "No matching activity has been found."
msgstr "No se encontró la actividad buscada."

#: weblate/html/last-changes.html:50
msgid "Browse changes"
msgstr "Explorar cambios"

#: weblate/html/last-changes.html:53
msgid "Follow using RSS"
msgstr ""

#: weblate/html/legend.html:5 weblate/html/progress.html:5
#, fuzzy
#| msgid "Your translations"
msgid "Good translations"
msgstr "Sus traducciones"

#: weblate/html/legend.html:8 weblate/html/progress.html:11
#, fuzzy
#| msgid "Strings with any failing checks"
msgid "Translations with failing checks"
msgstr "Cadenas con chequeos fallidos"

#: weblate/html/legend.html:11 weblate/html/progress.html:8
#, fuzzy
#| msgid "Your translations"
msgid "Fuzzy translations"
msgstr "Sus traducciones"

#: weblate/html/list-checks.html:6
#, python-format
msgid "Ignore: %(check)s"
msgstr "Ignorar: %(check)s"

#: weblate/html/list-comments.html:10
#, fuzzy
#| msgid "Translation completed"
msgid "Translation comment"
msgstr "Traducción completada"

#: weblate/html/list-comments.html:12
#, fuzzy
#| msgid "Source string:"
msgid "Source string comment"
msgstr "Cadena original:"

#: weblate/html/list-translations.html:10
msgctxt "Number of translated words"
msgid "Words"
msgstr "Palabras"

#: weblate/html/list-translations.html:11
msgctxt "Number of fuzzy strings"
msgid "Fuzzy"
msgstr "Parcial"

#: weblate/html/list-translations.html:12
msgctxt "Number of failing checks"
msgid "Checks"
msgstr "Chequeos"

#: weblate/html/list-translations.html:13
msgctxt "Number of suggestions"
msgid "Suggestions"
msgstr "Sugerencias"

#: weblate/html/list-translations.html:24
#, python-format
msgid "%(words)s word to translate!"
msgid_plural "%(words)s words to translate!"
msgstr[0] "¡%(words)s palabra para traducir!"
msgstr[1] "¡%(words)s palabras para traducir!"

#: weblate/html/list-translations.html:27
#, python-format
msgid "There is %(count)s fuzzy string."
msgid_plural "There are %(count)s fuzzy strings."
msgstr[0] "Hay %(count)s cadena parcial."
msgstr[1] "Hay %(count)s cadenas parciales."

#: weblate/html/list-translations.html:36
#, python-format
msgid "There is %(count)s failing check."
msgid_plural "There are %(count)s failing checks."
msgstr[0] "Hay %(count)s comprobación fallida."
msgstr[1] "Hay %(count)s comprobaciones fallidas."

#: weblate/html/list-translations.html:45
#, python-format
msgid "There is %(count)s suggestion."
msgid_plural "There are %(count)s suggestions."
msgstr[0] "Hay %(count)s sugerencia."
msgstr[1] "Hay %(count)s sugerencias."

#: weblate/html/list-translations.html:54
#, python-format
msgid "There is %(count)s not translated string."
msgid_plural "There are %(count)s not translated strings."
msgstr[0] "Hay %(count)s cadena sin traducir."
msgstr[1] "Hay %(count)s cadenas sin traducir."

#: weblate/html/list-translations.html:54 weblate/html/translate.html:51
#: weblate/html/zen.html:21
msgid "Translate"
msgstr "Traducir"

#: weblate/html/mail/activation.html:8 weblate/html/mail/activation.txt:1
#: weblate/html/mail/changed_translation.html:8
#: weblate/html/mail/changed_translation.txt:1
#: weblate/html/mail/merge_failure.html:8
#: weblate/html/mail/merge_failure.txt:1 weblate/html/mail/new_comment.html:8
#: weblate/html/mail/new_comment.txt:1
#: weblate/html/mail/new_contributor.html:8
#: weblate/html/mail/new_contributor.txt:1
#: weblate/html/mail/new_language.html:8 weblate/html/mail/new_language.txt:1
#: weblate/html/mail/new_string.html:8 weblate/html/mail/new_string.txt:1
#: weblate/html/mail/new_suggestion.html:8
#: weblate/html/mail/new_suggestion.txt:1
#: weblate/html/mail/new_translation.html:8
#: weblate/html/mail/new_translation.txt:1
msgid "Hi,"
msgstr "Hola,"

#: weblate/html/mail/activation.html:12 weblate/html/mail/activation.txt:3
#, python-format
msgid ""
"This is an automatic email to help you complete your registration with "
"%(site_title)s."
msgstr ""
"Este es un correo automático para ayudarle a completar la registración en "
"%(site_title)s."

#: weblate/html/mail/activation.html:16 weblate/html/mail/activation.txt:5
msgid ""
"Please open the following link in your web browser. If the link is split "
"over several lines, you may need to copy it in the address bar."
msgstr ""
"Abra el siguiente enlace en su navegador. Si el mismo se encuentra dividido "
"en varias líneas probablemente necesitará copiarlo en la barra de "
"direcciones."

#: weblate/html/mail/activation.html:24 weblate/html/mail/activation.txt:9
msgid "If there is a problem with your registration, please contact us:"
msgstr "Si hay algún problema con su proceso de registro, contáctenos:"

#: weblate/html/mail/activation_subject.txt:1
#, python-format
msgid "Your registration on %(site_title)s"
msgstr "Su registro en %(site_title)s"

#: weblate/html/mail/base.html:31 weblate/html/mail/signature.txt:2
msgid "Sent by Weblate translation system"
msgstr "Enviado por el sistema de traducción Weblate"

#: weblate/html/mail/base.html:33
msgid "Change subscription settings"
msgstr ""

#: weblate/html/mail/changed_translation.html:12
#: weblate/html/mail/changed_translation.txt:3
#, python-format
msgid ""
"there has been a change in translation on %(translation)s at %(site_title)s."
msgstr "Hubo un cambio de traducción en %(translation)s en %(site_title)s."

#: weblate/html/mail/changed_translation.html:19
#: weblate/html/mail/changed_translation.txt:5
#: weblate/html/mail/new_comment.html:18 weblate/html/mail/new_comment.txt:5
#: weblate/html/mail/new_suggestion.html:19
#: weblate/html/mail/new_suggestion.txt:5
#: weblate/html/mail/new_translation.html:19
#: weblate/html/mail/new_translation.txt:5
msgid "Source string:"
msgstr "Cadena original:"

#: weblate/html/mail/changed_translation.html:29
#: weblate/html/mail/changed_translation.txt:9
#: weblate/html/mail/new_translation.html:29
#: weblate/html/mail/new_translation.txt:9
msgid "Translation:"
msgstr "Traducción:"

#: weblate/html/mail/changed_translation.html:39
#: weblate/html/mail/new_suggestion.html:40
msgid "Translation change:"
msgstr "Cambio en la traducción:"

#: weblate/html/mail/changed_translation.html:49
#: weblate/html/mail/changed_translation.txt:17
#: weblate/html/mail/new_comment.html:39 weblate/html/mail/new_comment.txt:13
#: weblate/html/mail/new_translation.html:39
#: weblate/html/mail/new_translation.txt:15
msgid "You can edit this string at:"
msgstr "Puede editar esta cadena en:"

#: weblate/html/mail/changed_translation.txt:13
msgid "Previous translation:"
msgstr "Traducciones anteriores:"

#: weblate/html/mail/changed_translation_subject.txt:1
#, python-format
msgid "Changed translation in %(translation)s"
msgstr "Cambio de traducción en %(translation)s"

#: weblate/html/mail/footer.html:4 weblate/html/mail/footer.txt:1
msgid "Translation summary:"
msgstr "Resumen de la traducción:"

#: weblate/html/mail/footer.html:8 weblate/html/mail/footer.txt:3
msgid "Total strings:"
msgstr "Total de cadenas:"

#: weblate/html/mail/footer.html:11 weblate/html/mail/footer.txt:4
msgid "Translated strings:"
msgstr "Cadenas traducidas:"

#: weblate/html/mail/footer.html:14 weblate/html/mail/footer.txt:5
msgid "Fuzzy strings:"
msgstr "Cadenas parciales:"

#: weblate/html/mail/footer.html:18
#, python-format
msgid ""
"You can translate at <a href=\"%(translation_url)s\">%(translation_url)s</a>"
msgstr ""
"Puede traducir en <a href=\"%(translation_url)s\">%(translation_url)s</a>"

#: weblate/html/mail/footer.txt:7
#, python-format
msgid "You can translate at %(translation_url)s"
msgstr "Puede traducir en %(translation_url)s"

#: weblate/html/mail/merge_failure.html:12
#: weblate/html/mail/merge_failure.txt:3
#, python-format
msgid "there has been a merge failure on %(subproject)s at %(site_title)s."
msgstr "Hubo un error en la fusión de %(subproject)s en %(site_title)s."

#: weblate/html/mail/merge_failure.html:16
msgid "Error message"
msgstr "Mensaje de error"

#: weblate/html/mail/merge_failure.html:22
msgid "Repository status"
msgstr "Estado del repositorio"

#: weblate/html/mail/merge_failure.html:37
#: weblate/html/mail/merge_failure.txt:17
msgid "Check our FAQ for information how to resolve this."
msgstr "Revise nuestra FAQ por información sobre cómo solucionar esto."

#: weblate/html/mail/merge_failure.txt:5
msgid "Error message:"
msgstr "Mensaje de error:"

#: weblate/html/mail/merge_failure.txt:9
msgid "Repository status:"
msgstr "Estado del repositorio:"

#: weblate/html/mail/merge_failure_subject.txt:1
#, python-format
msgid "Merge failure in %(subproject)s"
msgstr "Fallo de fusión en %(subproject)s"

#: weblate/html/mail/new_comment.html:12 weblate/html/mail/new_comment.txt:3
#, python-format
msgid "there has been a new comment on %(subproject)s at %(site_title)s."
msgstr "hay un nuevo comentario en %(subproject)s en %(site_title)s."

#: weblate/html/mail/new_comment.html:29 weblate/html/mail/new_comment.txt:9
msgid "Comment:"
msgstr "Comentario:"

#: weblate/html/mail/new_comment_subject.txt:1
#, python-format
msgid "New comment in %(subproject)s"
msgstr "Nuevo comentario en %(subproject)s"

#: weblate/html/mail/new_contributor.html:12
#: weblate/html/mail/new_contributor.txt:3
#, python-format
msgid ""
"%(username)s has just made a first contribution on %(translation)s at "
"%(site_title)s."
msgstr ""
"%(username)s ha colaborado por primera vez sobre %(translation)s en "
"%(site_title)s."

#: weblate/html/mail/new_contributor_subject.txt:1
#, python-format
msgid "New contributor in %(translation)s"
msgstr "Nuevo colaborador en %(translation)s"

#: weblate/html/mail/new_language.html:12 weblate/html/mail/new_language.txt:3
#, python-format
msgid ""
"there has been a request for new language on %(translation)s at "
"%(site_title)s."
msgstr ""
"hay una solicitud de un nuevo idioma de traducción para %(translation)s en "
"%(site_title)s."

#: weblate/html/mail/new_language.html:19 weblate/html/mail/new_language.txt:5
msgid "Requested language:"
msgstr "Idioma solicitado:"

#: weblate/html/mail/new_language.html:30 weblate/html/mail/new_language.txt:9
msgid "Requesting user:"
msgstr "Usuario solicitante:"

#: weblate/html/mail/new_language_subject.txt:1
#, python-format
msgid "New language request in %(translation)s"
msgstr "Solicitud de nuevo idioma en %(translation)s"

#: weblate/html/mail/new_string.html:12 weblate/html/mail/new_string.txt:3
#, python-format
msgid ""
"there are new strings to translate on %(translation)s at %(site_title)s."
msgstr ""
"hay nuevas cadenas para traducir sobre %(translation)s en %(site_title)s."

#: weblate/html/mail/new_string_subject.txt:1
#, python-format
msgid "New string to translate in %(translation)s"
msgstr "Nueva cadena para traducir en %(translation)s"

#: weblate/html/mail/new_suggestion.html:12
#: weblate/html/mail/new_suggestion.txt:3
#, python-format
msgid ""
"there is a new suggestion to evaluate on %(translation)s at %(site_title)s."
msgstr ""
"hay una nueva sugerencia que revisar sobre %(translation)s en %(site_title)s."

#: weblate/html/mail/new_suggestion.html:29
#: weblate/html/mail/new_suggestion.txt:9
msgid "Suggestion:"
msgstr "Sugerencia:"

#: weblate/html/mail/new_suggestion.html:51
#: weblate/html/mail/new_suggestion.txt:13
msgid "You can review it at:"
msgstr "Puede revisarla en:"

#: weblate/html/mail/new_suggestion_subject.txt:1
#, python-format
msgid "New suggestion in %(translation)s"
msgstr "Nueva sugerencia en %(translation)s"

#: weblate/html/mail/new_translation.html:12
#: weblate/html/mail/new_translation.txt:3
#, python-format
msgid "there has been a new translation on %(translation)s at %(site_title)s."
msgstr "hay una nueva traducción en %(translation)s en %(site_title)s."

#: weblate/html/mail/new_translation.txt:13
msgid "Previously not translated"
msgstr "Anteriormente sin traducir"

#: weblate/html/mail/new_translation_subject.txt:1
#, python-format
msgid "New translation in %(translation)s"
msgstr "Nueva traducción en %(translation)s"

#: weblate/html/mail/signature.txt:4
msgid "Change subscription settings:"
msgstr ""

#: weblate/html/mail/signature.txt:5
msgid "More information about Weblate can be found at http://weblate.org/"
msgstr "Puede encontrar más información sobre Weblate en http://weblate.org/"

#: weblate/html/paginator.html:6 weblate/html/translate.html:38
#, python-format
msgid "%(position)s / %(total)s"
msgstr "%(position)s / %(total)s"

#: weblate/html/project.html:24 weblate/html/subproject.html:27
#: weblate/html/translation.html:45
#, fuzzy
#| msgid "Data export"
msgid "Data exports"
msgstr "Exportar datos"

#: weblate/html/project.html:26 weblate/html/project.html.py:139
#: weblate/html/subproject.html:29 weblate/html/subproject.html.py:130
#: weblate/html/translation.html:48 weblate/html/translation.html.py:185
msgid "Git maintenance"
msgstr "Mantenimiento Git"

#: weblate/html/project.html:28 weblate/html/source-review.html:25
#: weblate/html/translate.html:397 weblate/trans/views/checks.py:65
msgid "Failing checks"
msgstr "Chequeos fallidos"

#: weblate/html/project.html:35 weblate/html/subproject.html:37
#: weblate/html/translation.html:58
msgid "Share"
msgstr "Compartir"

#: weblate/html/project.html:39 weblate/html/share.html:10
#: weblate/html/subproject.html:41 weblate/html/translation.html:62
msgid "Share on Facebook!"
msgstr "¡Compartir en Facebook!"

#: weblate/html/project.html:40 weblate/html/share.html:11
#: weblate/html/subproject.html:42 weblate/html/translation.html:63
#, python-format
msgid "Translate %(object)s using %%23Weblate at %(share_url)s!"
msgstr "¡Traduce %(object)s utilizando %%23Weblate en %(share_url)s!"

#: weblate/html/project.html:40 weblate/html/share.html:11
#: weblate/html/subproject.html:42 weblate/html/translation.html:63
msgid "Tweet this translation!"
msgstr "¡Tuitea esta traducción!"

#: weblate/html/project.html:41 weblate/html/subproject.html:43
#: weblate/html/translation.html:64
#, fuzzy
#| msgid "Image widgets"
msgid "Status widgets"
msgstr "Widgets gráficos"

#: weblate/html/project.html:57
#, fuzzy
#| msgid "source"
msgid "Resources"
msgstr "original"

#: weblate/html/project.html:63 weblate/html/translate.html:205
#, fuzzy
#| msgid "source"
msgid "Resource"
msgstr "original"

#: weblate/html/project.html:89 weblate/html/source.html:36
#: weblate/html/subproject.html:72 weblate/html/translation.html:115
msgid "Project Information"
msgstr "Información del proyecto"

#: weblate/html/project.html:108
msgid "There are currently no glossaries defined for this project."
msgstr ""

#: weblate/html/project.html:112
msgid "Manage all glossaries"
msgstr "Administrar todos los glosarios"

#: weblate/html/project_info.html:9
#, fuzzy
#| msgid "Mailing list for translators:"
msgid "Mailing list for translators"
msgstr "Lista de correo para traductores:"

#: weblate/html/project_info.html:16
#, fuzzy
#| msgid "Instructions for translators:"
msgid "Instructions for translators"
msgstr "Instrucciones para traductores:"

#: weblate/html/project_info.html:23 weblate/trans/models/project.py:104
msgid "Translation license"
msgstr "Licencia de la traducción"

#: weblate/html/search.html:34
msgid "No matching strings found!"
msgstr "¡No se encontraron cadenas que coincidan!"

#: weblate/html/share.html:7
msgid "Share your translation"
msgstr "Comparta su traducción"

#: weblate/html/share.html:27
#, python-format
msgid ""
"You can also promote this translation project using various <a href="
"\"%(widgets_url)s\">other possibilities</a>."
msgstr ""
"También puede promocionar este proyecto de traducción utilizando <a href="
"\"%(widgets_url)s\">otras variadas posibilidades</a>."

#: weblate/html/share.html:33
#, python-format
msgid ""
"Various <a href=\"%(data_url)s\">data exports</a> are available in machine "
"readable formats."
msgstr ""
"Hay disponibles varios <a href=\"%(data_url)s\">datos exportados</a> en "
"formato para máquinas."

#: weblate/html/show-lock.html:6
msgid "This translation is currently locked for updates!"
msgstr "¡Esta traducción tiene las actualizaciones bloqueadas!"

#: weblate/html/source-review.html:10 weblate/html/source.html:8
#, fuzzy
#| msgid "Source string:"
msgid "source strings"
msgstr "Cadena original:"

#: weblate/html/source-review.html:11
msgid "review"
msgstr "revisar"

#: weblate/html/source-review.html:24 weblate/trans/forms.py:626
msgid "Priority"
msgstr ""

#: weblate/html/source-review.html:40
msgid "Comment"
msgstr "Comentario"

#: weblate/html/source-review.html:57
msgid "No matching source strings found!"
msgstr "¡No se encontraron cadenas originales que coincidan!"

#: weblate/html/source.html:19 weblate/html/translation.html:100
msgid "Strings to check"
msgstr "Cadenas a revisar"

#: weblate/html/subproject.html:31
msgid "Source strings review"
msgstr "Revision de cadenas originales"

#: weblate/html/subproject.html:58
msgid "Translations"
msgstr "Traducciones"

#: weblate/html/subproject.html:85 weblate/trans/models/changes.py:167
msgid "New translation"
msgstr "Nueva traducción"

#: weblate/html/subproject.html:88
#, python-format
msgid ""
"Should your language be missing, please follow <a href=\"%(url)s"
"\">translator instructions</a>."
msgstr ""
"En caso que no encuentre su idioma, siga las <a href=\"%(url)s"
"\">instrucciones correspondientes</a>."

#: weblate/html/subproject.html:90
#, fuzzy
#| msgid "Please choose language into which you would like to translate."
msgid "Please choose the language into which you would like to translate."
msgstr "Seleccione el idioma al que desea traducir."

#: weblate/html/subproject.html:95
msgid "Can not find your language in above list?"
msgstr "¿No encuentras tu idioma en la lista?"

#: weblate/html/subproject.html:98
msgid "Start new translation"
msgstr "Comenzar una nueva traducción"

#: weblate/html/subproject_info.html:16 weblate/trans/models/subproject.py:116
msgid "Git branch"
msgstr "Rama Git"

#: weblate/html/subproject_info.html:28
#, fuzzy
#| msgid "Git repository with Weblate translations:"
msgid "Git repository with Weblate translations"
msgstr "Repositorio Git con las traducciones de Weblate:"

#: weblate/html/trans/change_list.html:7 weblate/trans/views/changes.py:55
msgid "Changes"
msgstr "Cambios"

#: weblate/html/translate.html:16
msgid "translate"
msgstr "traducir"

#: weblate/html/translate.html:28
msgid "Edit in Zen mode"
msgstr "Editar en modo Zen"

#: weblate/html/translate.html:28
msgid "Zen"
msgstr "Zen"

#: weblate/html/translate.html:32
msgid "First"
msgstr "Primero"

#: weblate/html/translate.html:33
msgid "Previous"
msgstr "Anterior"

#: weblate/html/translate.html:36
#, fuzzy, python-format
#| msgid "Current filter: %(filter_name)s (%(filter_pos)s / %(filter_count)s)"
msgid "%(filter_name)s (%(filter_pos)s / %(filter_count)s)"
msgstr "Filtro actual: %(filter_name)s (%(filter_pos)s / %(filter_count)s)"

#: weblate/html/translate.html:41
msgid "Next"
msgstr "Siguiente"

#: weblate/html/translate.html:42
msgid "Last"
msgstr "Último"

#: weblate/html/translate.html:65
msgid "Source change"
msgstr "Cambios en origen"

#: weblate/html/translate.html:82
#, python-format
msgid ""
"<a href=\"%(login_url)s?next=%(translate_url)s\">Log in</a> for saving "
"translations."
msgstr ""
"<a href=\"%(login_url)s?next=%(translate_url)s\">Inicia sesión</a> para "
"guardar las traducciones."

#: weblate/html/translate.html:89
msgid "Suggest"
msgstr "Sugerir"

#: weblate/html/translate.html:91
msgid "No privileges for adding suggestions!"
msgstr "¡No tiene suficientes permisos para agregar sugerencias!"

#: weblate/html/translate.html:97
msgid "Commit message:"
msgstr "Mensaje para el «commit»:"

#: weblate/html/translate.html:100
msgid "Additional text to include in the commit message."
msgstr "Texto adicional para incluir en el mensaje del «commit»."

#: weblate/html/translate.html:103
msgid ""
"You can leave this empty in most cases as Weblate generates basic commit "
"messages automatically."
msgstr ""
"Puede dejarlo vacío en la mayoría de los casos ya que Weblate genera "
"mensajes sencillos automáticamente."

#: weblate/html/translate.html:112
msgid "Messages placed around this one"
msgstr "Mensajes alrededor de este"

#: weblate/html/translate.html:112 weblate/html/translate.html.py:133
msgid "Nearby messages"
msgstr "Mensajes cercanos"

#: weblate/html/translate.html:114 weblate/html/translate.html.py:159
#: weblate/html/translate.html:318
msgid "Suggestions"
msgstr "Sugerencias"

#: weblate/html/translate.html:117 weblate/html/translate.html.py:201
#: weblate/html/translate.html:321
#, fuzzy
#| msgid "Your translations"
msgid "Other translations"
msgstr "Sus traducciones"

#: weblate/html/translate.html:120 weblate/html/translate.html.py:278
#: weblate/html/translate.html:325 weblate/html/unit-details.html:13
msgid "Comments"
msgstr "Comentarios"

#: weblate/html/translate.html:123
msgid "Machine translation suggestions"
msgstr "Sugerencias de traducción automática"

#: weblate/html/translate.html:123 weblate/html/translate.html.py:250
msgid "Machine translation"
msgstr "Traducción automática"

#: weblate/html/translate.html:126
msgid "List of recent changes done in Weblate"
msgstr "Lista de cambios recientes realizados en Weblate"
<<<<<<< HEAD

#: weblate/html/translate.html:137 weblate/html/translate.html.py:205
msgid "State"
msgstr "Estado"

=======

#: weblate/html/translate.html:137 weblate/html/translate.html.py:205
msgid "State"
msgstr "Estado"

>>>>>>> 6e9f1723
#: weblate/html/translate.html:165
#, python-format
msgid "%(user)s has suggested"
msgstr ""

#: weblate/html/translate.html:167
msgid "Anonymous user has suggested"
msgstr ""

#: weblate/html/translate.html:173
#, fuzzy, python-format
#| msgid ", %(count)s vote"
#| msgid_plural ", %(count)s votes"
msgid "%(count)s vote"
msgid_plural "%(count)s votes"
msgstr[0] ", %(count)s voto"
msgstr[1] ", %(count)s votos"

#: weblate/html/translate.html:178
msgid "+1 vote"
msgstr "voto +1"

#: weblate/html/translate.html:179
msgid "-1 vote"
msgstr "voto -1"

#: weblate/html/translate.html:183
msgid "Accept"
msgstr "Aceptar"

#: weblate/html/translate.html:215
msgid "Use this translation for all subprojects"
msgstr "Utilizar esta traducción para todos los subproyectos"

#: weblate/html/translate.html:215
msgid "Use this translation"
msgstr "Utilizar esta traducción"

#: weblate/html/translate.html:259
msgid "Service"
msgstr "Servicio"

#: weblate/html/translate.html:290 weblate/trans/forms.py:566
msgid "New comment"
msgstr "Comentario nuevo"

#: weblate/html/translate.html:292
#, fuzzy
#| msgid ""
#| "You can share comments about source string for this translation with "
#| "other translators and developers."
msgid ""
"You can share comments about this string with other translators and "
"developers."
msgstr ""
"Puede compartir comentarios sobre las cadenas originales para esta "
"traducción con otros traductores y desarrolladores."

#: weblate/html/translate.html:315
#, fuzzy
#| msgid "Strings to check"
msgid "Things to check"
msgstr "Cadenas a revisar"

#: weblate/html/translate.html:333
msgid "Glossary"
msgstr "Glosario"

#: weblate/html/translate.html:351
msgid "Copy word to translation"
msgstr "Copiar la palabra a la traducción"

#: weblate/html/translate.html:351 weblate/trans/forms.py:87
msgid "Copy"
msgstr "Copiar"

#: weblate/html/translate.html:359
#, fuzzy
#| msgid "No related strings found in dictionary."
msgid "No related strings were found in the glossary."
msgstr "No se encontraron cadenas similares en el diccionario."

#: weblate/html/translate.html:363
msgid "Manage glossary"
msgstr "Administrar glosario"

#: weblate/html/translate.html:368
#, fuzzy
#| msgid "More information"
msgid "Source information"
msgstr "Más información"

#: weblate/html/translate.html:373
msgid "Context"
msgstr "Contexto"

#: weblate/html/translate.html:381
msgid "Flags"
msgstr "Indicadores"

#: weblate/html/translate.html:389
#, fuzzy
#| msgid "Strings to review"
msgid "String priority"
msgstr "Cadenas a revisar"

#: weblate/html/translation.html:28
msgid "Files"
msgstr "Archivos"

#: weblate/html/translation.html:31
#, fuzzy
#| msgid "Optional short summary of license used for translations."
msgid "Download for an offline translation."
msgstr "Resumen corto opcional de la licencia utilizada para las traducciones."

#: weblate/html/translation.html:31
msgid "Download source file"
msgstr ""
<<<<<<< HEAD

#: weblate/html/translation.html:33
msgid "Download for using within an application."
msgstr ""

#: weblate/html/translation.html:33
#, fuzzy
#| msgid "Copy word to translation"
msgid "Download compiled translation"
msgstr "Copiar la palabra a la traducción"

#: weblate/html/translation.html:36
#, fuzzy
#| msgid "Your translations"
msgid "Upload translation"
msgstr "Sus traducciones"

#: weblate/html/translation.html:46 weblate/html/translation.html.py:196
msgid "Locking"
msgstr "Bloqueo"

#: weblate/html/translation.html:51 weblate/html/translation.html.py:142
#: weblate/trans/models/changes.py:170
msgid "Automatic translation"
msgstr "Traducción automática"

#: weblate/html/translation.html:78 weblate/html/widgets.html:60
#: weblate/html/widgets.html.py:68 weblate/html/widgets.html:75
#: weblate/html/widgets.html.py:83
msgid "Translation status"
msgstr "Estado de la traducción"

#: weblate/html/translation.html:83 weblate/html/translation.html.py:265
#: weblate/html/translation_info.html:9
msgid "Strings"
msgstr "Cadenas"

#: weblate/html/translation.html:144
#, fuzzy
#| msgid ""
#| "Automatic translation takes existing translations in this project and "
#| "applies it to the current subproject. It can be used to push translations "
#| "to a different branch, to fix inconsistent translations or to translate "
#| "new subproject using translation memory."
msgid ""
"Automatic translation takes existing translations in this project and "
"applies it to the current resource. It can be used to push translations to a "
"different branch, to fix inconsistent translations or to translate new "
"resource using translation memory."
msgstr ""
"La traducción automática utiliza traducciones existentes en este proyecto y "
"las aplica al subproyecto actual. Puede ser utilizada para introducir "
"traducciones a diferentes ramas, corregir traducciones inconsistentes o "
"traducir un nuevo subproyecto utilizando la memoria de traducción."

=======

#: weblate/html/translation.html:33
msgid "Download for using within an application."
msgstr ""

#: weblate/html/translation.html:33
#, fuzzy
#| msgid "Copy word to translation"
msgid "Download compiled translation"
msgstr "Copiar la palabra a la traducción"

#: weblate/html/translation.html:36
#, fuzzy
#| msgid "Your translations"
msgid "Upload translation"
msgstr "Sus traducciones"

#: weblate/html/translation.html:46 weblate/html/translation.html.py:196
msgid "Locking"
msgstr "Bloqueo"

#: weblate/html/translation.html:51 weblate/html/translation.html.py:142
#: weblate/trans/models/changes.py:170
msgid "Automatic translation"
msgstr "Traducción automática"

#: weblate/html/translation.html:78 weblate/html/widgets.html:60
#: weblate/html/widgets.html.py:68 weblate/html/widgets.html:75
#: weblate/html/widgets.html.py:83
msgid "Translation status"
msgstr "Estado de la traducción"

#: weblate/html/translation.html:83 weblate/html/translation.html.py:265
#: weblate/html/translation_info.html:9
msgid "Strings"
msgstr "Cadenas"

#: weblate/html/translation.html:144
#, fuzzy
#| msgid ""
#| "Automatic translation takes existing translations in this project and "
#| "applies it to the current subproject. It can be used to push translations "
#| "to a different branch, to fix inconsistent translations or to translate "
#| "new subproject using translation memory."
msgid ""
"Automatic translation takes existing translations in this project and "
"applies it to the current resource. It can be used to push translations to a "
"different branch, to fix inconsistent translations or to translate new "
"resource using translation memory."
msgstr ""
"La traducción automática utiliza traducciones existentes en este proyecto y "
"las aplica al subproyecto actual. Puede ser utilizada para introducir "
"traducciones a diferentes ramas, corregir traducciones inconsistentes o "
"traducir un nuevo subproyecto utilizando la memoria de traducción."

>>>>>>> 6e9f1723
#: weblate/html/translation.html:151
msgid "Process"
msgstr "Procesar"

#: weblate/html/translation.html:162 weblate/html/translation.html.py:175
msgid "Upload"
msgstr "Subir"

#: weblate/html/translation.html:165
msgid ""
"Uploaded file will be merged with current translation. In case you want to "
"overwrite already translated strings, don't forget to enable it."
msgstr ""
"El archivo subido se combinará con la traducción actual. No olvide activar "
"la opción correspondiente si desea sobrescribir las cadenas ya traducidas."

#: weblate/html/translation.html:167
msgid "Uploaded file will be merged with current translation."
msgstr "El archivo subido será fusionado con la traducción actual."

#: weblate/html/translation.html:198
msgid "Locking the translation will prevent others to work on translation."
msgstr "Bloquear la traducción evitará a otros trabajar en la traducción."

#: weblate/html/translation.html:200
msgid "Locked by:"
msgstr "Bloqueado por:"

#: weblate/html/translation.html:201
msgid "Lock expires:"
msgstr "Bloqueo expira:"

#: weblate/html/translation.html:203
msgid "Translation is currently not locked."
msgstr "Esta traducción no está bloqueada en este momento."

#: weblate/html/translation.html:237
msgid "Review"
msgstr "Revisión"

#: weblate/html/translation.html:239
msgid "Review translations touched by other users."
msgstr "Revisar traducciones modificadas por otros usuarios."

#: weblate/html/translation.html:243
msgid "Start review"
msgstr "Iniciar revisión"

#: weblate/html/translation.html:264
msgid "Percent"
msgstr "Porcentaje"

#: weblate/html/translation.html:271
msgid "Total"
msgstr "Total"

#: weblate/html/translation.html:283
msgid "Fuzzy"
msgstr "Parcial"

#: weblate/html/translation.html:289
msgid "Failing check"
msgstr "Chequeo fallido"

#: weblate/html/translation.html:305
#, fuzzy
#| msgid "Activity"
msgid "Last activity"
msgstr "Actividad"

#: weblate/html/translation.html:310
msgid "Last change"
msgstr "Último cambio"

#: weblate/html/translation.html:314
msgid "Last author"
msgstr "Último autor"

#: weblate/html/unit-details.html:5
#, fuzzy
#| msgid "Source strings in %s"
msgid "Source string location"
msgstr "Cadenas originales en %s"

#: weblate/html/unit-details.html:20
#, fuzzy
#| msgid "Source string:"
msgid "Source string age"
msgstr "Cadena original:"

#: weblate/html/user-activity.html:11
msgid "Last login"
msgstr "Última sesión"

#: weblate/html/user-activity.html:15
msgid "Registration date"
msgstr "Fecha de registro"

#: weblate/html/widgets-root.html:6 weblate/html/widgets.html:7
msgid "widgets"
msgstr "widgets"

#: weblate/html/widgets-root.html:11 weblate/html/widgets.html:16
msgid "Promoting translation projects"
msgstr "Promocionando proyectos de traducción"

#: weblate/html/widgets-root.html:14
msgid ""
"Weblate provides various widgets to promote your translation projects. Open "
"one of the project pages below."
msgstr ""
"Weblate proporciona varios widgets para que promocione sus proyectos de "
"traducción. Abra una de las páginas de proyecto que aparecen más abajo."

#: weblate/html/widgets.html:19
#, python-format
msgid ""
"You can point newcomers to the introduction page at <a href=\"%(engage_url)s"
"\">%(engage_url)s</a>."
msgstr ""
"También puede dirigir a los recién llegados a la página de introducción en "
"<a href=\"%(engage_url)s\">%(engage_url)s</a>."

#: weblate/html/widgets.html:22
msgid "Promoting specific translations"
msgstr "Promocionando traducciones específicas"

#: weblate/html/widgets.html:25
msgid ""
"Besides promoting whole translation project, you can also choose specific "
"language to promote:"
msgstr ""
"Además de promocionar el proyecto de traducción completo también puede "
"elegir el idioma específico a promocionar:"

#: weblate/html/widgets.html:29
msgid "Image widgets"
msgstr "Widgets gráficos"

#: weblate/html/widgets.html:32
msgid ""
"You can use following widgets to promote translation of your project. They "
"can increase visibility of your translation projects and bring new "
"contributors."
msgstr ""
"Puede utilizar los widgets a continuación para promocionar la traducción de "
"su proyecto. Pueden aumentar la visibilidad de los proyectos de traducción y "
"atraer nuevos colaboradores."

#: weblate/html/widgets.html:36
#, python-format
msgid "Image %(widget)s"
msgstr "Imágen %(widget)s"

#: weblate/html/widgets.html:38
msgid "Color variants:"
msgstr "Variantes de color:"

#: weblate/html/widgets.html:48
msgid "HTML code"
msgstr "Código HTML"

#: weblate/html/widgets.html:49
msgid "BB code"
msgstr "Código BB"

#: weblate/html/widgets.html:50
msgid "Markdown code"
msgstr "Código Markdown"

#: weblate/html/widgets.html:51
msgid "RST code"
msgstr "Código RST"

#: weblate/html/widgets.html:52
msgid "Textile code"
msgstr "Código Textile"

#: weblate/html/zen-response.html:7
msgid "Translation has been saved!"
msgstr "¡Traducción guardada!"

#: weblate/html/zen-units.html:17
msgid "Open in full editor"
msgstr "Abrir en editor completo"

#: weblate/html/zen-units.html:29
msgctxt "Message is fuzzy"
msgid "Fuzzy"
msgstr "Parcial"

#: weblate/html/zen-units.html:37 weblate/trans/views/edit.py:523
msgid "You have reached end of translating."
msgstr "Ha llegado al final de la traducción."

#: weblate/html/zen.html:14
msgid "zen"
msgstr "zen"

#: weblate/html/zen.html:25
#, python-format
msgid "Current filter: %(filter_name)s (%(filter_count)s)"
msgstr "Filtro actual: %(filter_name)s (%(filter_count)s)"

#: weblate/lang/data.py:520 weblate/lang/data.py:524 weblate/lang/data.py:530
#: weblate/lang/data.py:538 weblate/lang/data.py:542 weblate/lang/data.py:547
#: weblate/lang/data.py:553 weblate/lang/data.py:559 weblate/lang/data.py:564
#: weblate/lang/data.py:570 weblate/lang/data.py:582
msgctxt "Plural form description"
msgid "One"
msgstr "Uno"

#: weblate/lang/data.py:521 weblate/lang/data.py:526 weblate/lang/data.py:534
#: weblate/lang/data.py:539 weblate/lang/data.py:544 weblate/lang/data.py:550
#: weblate/lang/data.py:556 weblate/lang/data.py:560 weblate/lang/data.py:567
#: weblate/lang/data.py:574 weblate/lang/data.py:578 weblate/lang/data.py:586
msgctxt "Plural form description"
msgid "Other"
msgstr "Otro"

#: weblate/lang/data.py:525 weblate/lang/data.py:532 weblate/lang/data.py:555
#: weblate/lang/data.py:565 weblate/lang/data.py:572 weblate/lang/data.py:584
msgctxt "Plural form description"
msgid "Few"
msgstr "Pocos"

#: weblate/lang/data.py:529 weblate/lang/data.py:537 weblate/lang/data.py:561
#: weblate/lang/data.py:581
msgctxt "Plural form description"
msgid "Zero"
msgstr "Cero"

#: weblate/lang/data.py:531 weblate/lang/data.py:543 weblate/lang/data.py:548
#: weblate/lang/data.py:554 weblate/lang/data.py:571 weblate/lang/data.py:577
#: weblate/lang/data.py:583
msgctxt "Plural form description"
msgid "Two"
msgstr "Dos"

#: weblate/lang/data.py:533 weblate/lang/data.py:566 weblate/lang/data.py:573
#: weblate/lang/data.py:585
msgctxt "Plural form description"
msgid "Many"
msgstr "Muchos"

#: weblate/lang/data.py:549
msgctxt "Plural form description"
msgid "Three"
msgstr "Tres"

#: weblate/lang/models.py:368
msgid "Singular"
msgstr "Singular"

#: weblate/lang/models.py:370
msgid "Plural"
msgstr "Plural"

#: weblate/lang/models.py:371
#, python-format
msgid "Plural form %d"
msgstr "Forma plural %d"

#: weblate/trans/admin_views.py:70
msgid "Debug mode"
msgstr "Modo de depuración"

#: weblate/trans/admin_views.py:76
msgid "Site domain"
msgstr "Dominio del sitio"

#: weblate/trans/admin_views.py:82
msgid "Database backend"
msgstr "Base de datos"

#: weblate/trans/admin_views.py:88
msgid "Site administrator"
msgstr "Administrador del sitio"

#. Translators: Indexing is postponed to cron job
#: weblate/trans/admin_views.py:95
msgid "Indexing offloading"
msgstr "Delegación de índices"

#: weblate/trans/admin_views.py:111
msgid "Django caching"
msgstr "Caché de Django"

#: weblate/trans/admin_views.py:117
msgid "Avatar caching"
msgstr "Caché de avatars"

#: weblate/trans/admin_views.py:128
msgid "Email addresses"
msgstr "Direcciones de correo electrónico"

#: weblate/trans/admin_views.py:137
msgid "Federated avatar support"
msgstr "Compatibilidad con avatares federados"

#: weblate/trans/admin_views.py:143
msgid "PyICU library"
msgstr "Biblioteca PyICU"

#: weblate/trans/admin_views.py:149
msgid "Secret key"
msgstr "Llave secreta"

#: weblate/trans/admin_views.py:156
msgid "Allowed hosts"
msgstr "Servidores permitidos"

#: weblate/trans/admin_views.py:163
msgid "Home directory"
msgstr "Directorio del usuario"

#: weblate/trans/admin_views.py:170
msgid "Cached template loader"
msgstr ""

#: weblate/trans/admin_views.py:178
msgid "Admin static files"
msgstr "Archivos estáticos del «admin»"

#. Translators: placeholder SSH hashed hostname
#: weblate/trans/admin_views.py:205
msgid "[hostname hashed]"
msgstr "[nombre de servidor cifrado]"

#: weblate/trans/admin_views.py:266
msgid "Created new SSH key."
msgstr "Se creó una nueva llave SSH."

#: weblate/trans/admin_views.py:270
#, python-format
msgid "Failed to generate key: %s"
msgstr "No se pudo generar la llave: %s"

#: weblate/trans/admin_views.py:282
msgid "Invalid host name given!"
msgstr "¡Nombre de servidor inválido!"

#: weblate/trans/admin_views.py:304
#, python-format
msgid ""
"Added host key for %(host)s with fingerprint %(fingerprint)s (%(keytype)s), "
"please verify that it is correct."
msgstr ""
"Se agregó la llave de servidor para %(host)s con la huella %(fingerprint)s "
"(%(keytype)s), verifique que sea correcta."

#: weblate/trans/admin_views.py:319
#, python-format
msgid "Failed to get host key: %s"
msgstr "No se pudo generar la llave de servidor: %s"

#: weblate/trans/admin_views.py:344
msgid "Can not write to home directory, please check documentation."
msgstr ""

#: weblate/trans/autofixes/chars.py:30 weblate/trans/checks/chars.py:310
msgid "Trailing ellipsis"
msgstr "Puntos suspensivos al final"

#: weblate/trans/autofixes/chars.py:43 weblate/trans/checks/chars.py:339
msgid "Zero-width space"
msgstr "Espacio de ancho cero"

#: weblate/trans/autofixes/whitespace.py:31
msgid "Trailing and leading whitespace"
msgstr "Espacio al principio y al final"

#: weblate/trans/checks/chars.py:30
msgid "Starting newline"
msgstr "Salto de línea al incio"

#: weblate/trans/checks/chars.py:31
msgid "Source and translation do not both start with a newline"
msgstr "Sólo uno de original y traducción comienza con un salto de línea"

#: weblate/trans/checks/chars.py:43
msgid "Trailing newline"
msgstr "Salto de línea al final"

#: weblate/trans/checks/chars.py:44
msgid "Source and translation do not both end with a newline"
msgstr "Sólo uno de original y traducción finaliza con un salto de línea"

#: weblate/trans/checks/chars.py:56
msgid "Starting spaces"
msgstr "Espacios iniciales"

#: weblate/trans/checks/chars.py:58
msgid "Source and translation do not both start with same number of spaces"
msgstr ""
"El original y la traducción no comienzan con la misma cantidad de espacios"

#: weblate/trans/checks/chars.py:87
msgid "Trailing space"
msgstr "Espacio al final"

#: weblate/trans/checks/chars.py:88
msgid "Source and translation do not both end with a space"
msgstr "Sólo uno de original y traducción termina con un espacio"

#: weblate/trans/checks/chars.py:121
msgid "Trailing stop"
msgstr "Punto final"

#: weblate/trans/checks/chars.py:122
msgid "Source and translation do not both end with a full stop"
msgstr "Sólo uno de original y traducción termina con un punto"

#: weblate/trans/checks/chars.py:160
msgid "Trailing colon"
msgstr "Dos puntos al final"

#: weblate/trans/checks/chars.py:162
msgid ""
"Source and translation do not both end with a colon or colon is not "
"correctly spaced"
msgstr ""
"Sólo uno de original y traducción termina con dos puntos o éste se encuentra "
"incorrectamente espaciado"

#: weblate/trans/checks/chars.py:218
msgid "Trailing question"
msgstr "Signo de interrogación al final"

#: weblate/trans/checks/chars.py:220
msgid ""
"Source and translation do not both end with a question mark or it is not "
"correctly spaced"
msgstr ""
"Sólo uno de original y traducción termina con signo de interrogación o éste "
"no está correctamente espaciado"

#: weblate/trans/checks/chars.py:270
msgid "Trailing exclamation"
msgstr "Signo de exclamación al final"

#: weblate/trans/checks/chars.py:272
msgid ""
"Source and translation do not both end with an exclamation mark or it is not "
"correctly spaced"
msgstr ""
"Sólo uno de original y traducción termina con un signo de exclamación o éste "
"no está correctamente espaciado"

#: weblate/trans/checks/chars.py:311
msgid "Source and translation do not both end with an ellipsis"
msgstr "Sólo uno de original y traducción finaliza con puntos suspensivos"

#: weblate/trans/checks/chars.py:329
msgid "Mismatched \\n"
msgstr "Diferencias de \\n"

#: weblate/trans/checks/chars.py:330
msgid "Number of \\n in translation does not match source"
msgstr ""
"La cantidad de \\n en la traducción no corresponde con la cantidad en el "
"original"

#: weblate/trans/checks/chars.py:340
msgid "Translation contains extra zero-width space character"
msgstr "La traducción contiene espacios de ancho cero extras"

#: weblate/trans/checks/consistency.py:30
msgid "Missing plurals"
msgstr "Faltan plurales"

#: weblate/trans/checks/consistency.py:31
msgid "Some plural forms are not translated"
msgstr "Algunos plurales no están traducidos"

#: weblate/trans/checks/consistency.py:56
msgid "Inconsistent"
msgstr "Inconsistente"

#: weblate/trans/checks/consistency.py:58
msgid "This message has more than one translation in this project"
msgstr "Este mensaje tiene más de una traducción en este proyecto"

#: weblate/trans/checks/format.py:226
msgid "Python format"
msgstr "Formato Python"

#: weblate/trans/checks/format.py:227 weblate/trans/checks/format.py:241
#: weblate/trans/checks/format.py:255 weblate/trans/checks/format.py:269
msgid "Format string does not match source"
msgstr "El formato de cadena no coincide con cadena original"

#: weblate/trans/checks/format.py:240
msgid "PHP format"
msgstr "Formato PHP"

#: weblate/trans/checks/format.py:254
msgid "C format"
msgstr "Formato C"

#: weblate/trans/checks/format.py:268
msgid "Python brace format"
msgstr "Formato de llaves Python"

#: weblate/trans/checks/markup.py:47
msgid "Mismatched BBcode"
msgstr "Diferencias en BBCode"

#: weblate/trans/checks/markup.py:48
msgid "BBcode in translation does not match source"
msgstr "El BBCode en la traducción no coincide con aquél en el original"

#: weblate/trans/checks/markup.py:77
msgid "XML tags mismatch"
msgstr "No coinciden las etiquetas XML"

#: weblate/trans/checks/markup.py:78
msgid "XML tags in translation do not match source"
msgstr ""
"Las etiquetas XML en la traducción no coincide con aquellas en el original"

#: weblate/trans/checks/same.py:909
msgid "Not translated"
msgstr "Sin traducir"

#: weblate/trans/checks/same.py:910
msgid "Source and translated strings are same"
msgstr "La cadena original y la traducida son iguales"

#: weblate/trans/checks/source.py:35
msgid "Optional plural"
msgstr "Plural opcional"

#: weblate/trans/checks/source.py:37
msgid "The string is optionally used as plural, but not using plural forms"
msgstr ""
"La cadena es utilizada como plural de forma opcional, pero no usa una forma "
"plural"

#: weblate/trans/checks/source.py:52
msgid "Ellipsis"
msgstr "Puntos suspensivos"

#: weblate/trans/checks/source.py:54
msgid "The string uses three dots (...) instead of an ellipsis character (…)"
msgstr ""
"La cadena utiliza tres puntos (...) en lugar del caracter de puntos "
"suspensivos (…)"

#: weblate/trans/checks/source.py:68
msgid "Multiple failing checks"
msgstr "Varios chequeos fallidos"

#: weblate/trans/checks/source.py:70
msgid "The translations in several languages have failing checks"
msgstr "Las traducciones en varios idiomas tienen chequeos fallidos"

#: weblate/trans/feeds.py:42 weblate/trans/feeds.py:80
#, python-format
msgid "Recent changes in %s"
msgstr "Cambios recientes en %s"

#: weblate/trans/feeds.py:45 weblate/trans/feeds.py:83
#, python-format
msgid "All recent changes made using Weblate in %s."
msgstr "Todos los cambios recientes hechos utilizando Weblate en %s."

#: weblate/trans/formats.py:631
msgid "Automatic detection"
msgstr "Detección automática"

#: weblate/trans/formats.py:648
msgid "Gettext PO file"
msgstr "Archivo PO Gettext"

#: weblate/trans/formats.py:738
msgid "Gettext PO file (monolingual)"
msgstr "Archivo PO Gettext (monolenguaje)"

#: weblate/trans/formats.py:746
msgid "Qt Linguist Translation File"
msgstr "Archivo de traducción Qt Linguist"

#: weblate/trans/formats.py:753
msgid "XLIFF Translation File"
msgstr "Archivo de traducción XLIFF"

#: weblate/trans/formats.py:760
msgid "OS X Strings"
msgstr "Cadenas OS X"

#: weblate/trans/formats.py:767
#, fuzzy
#| msgid "OS X Strings"
msgid "OS X Strings (UTF-8)"
msgstr "Cadenas OS X"

#: weblate/trans/formats.py:774
msgid "Java Properties"
msgstr "Propiedades Java"

#: weblate/trans/formats.py:791
msgid "Java Properties (UTF-8)"
msgstr "Propiedades Java (UTF-8)"

#: weblate/trans/formats.py:799
msgid "PHP strings"
msgstr "Cadenas PHP"

#: weblate/trans/formats.py:806
msgid "Android String Resource"
msgstr "Recurso de cadenas Android"

#: weblate/trans/formats.py:839
msgid "JSON file"
msgstr ""

#: weblate/trans/forms.py:55
<<<<<<< HEAD
#, fuzzy
=======
>>>>>>> 6e9f1723
#| msgid "Insert tab character"
msgid "Insert tab character"
msgstr "Agregar caracter de tabulación"

#: weblate/trans/forms.py:56
<<<<<<< HEAD
#, fuzzy
=======
>>>>>>> 6e9f1723
#| msgid "Insert new line"
msgid "Insert new line"
msgstr "Agregar nueva línea"

#: weblate/trans/forms.py:57
<<<<<<< HEAD
#, fuzzy
=======
>>>>>>> 6e9f1723
#| msgid "Insert horizontal ellipsis"
msgid "Insert horizontal ellipsis"
msgstr "Agregar puntos suspensivos"

#: weblate/trans/forms.py:85
#, fuzzy
#| msgid "New source string"
msgid "Fill in with source string"
msgstr "Nueva cadena original"

#: weblate/trans/forms.py:98
#, fuzzy, python-brace-format
#| msgid "Insert tab character"
msgid "Insert character {0}"
msgstr "Agregar caracter de tabulación"

#: weblate/trans/forms.py:117 weblate/trans/forms.py:125
msgid "Toggle text direction"
msgstr "Cambiar dirección de texto"

#: weblate/trans/forms.py:189
msgid ""
"This equation identifies which plural form will be used based on given count "
"(n)."
msgstr ""
"Esta ecuación identifica qué forma plural será utilizada basada en la cuenta "
"provista (n)."

#: weblate/trans/forms.py:192
msgid "Plural equation"
msgstr "Ecuación de plural"

#: weblate/trans/forms.py:264
msgid "Message you wanted to translate is no longer available!"
msgstr "¡El mensaje que deseaba traducir ya no está disponible!"

#: weblate/trans/forms.py:276
msgctxt "Checkbox for marking translation fuzzy"
msgid "Fuzzy"
msgstr "Parcial"

#: weblate/trans/forms.py:319 weblate/trans/forms.py:511
msgid "File"
msgstr "Archivo"

#: weblate/trans/forms.py:321 weblate/trans/forms.py:518
msgid "Merge method"
msgstr "Método de fusionado"

#: weblate/trans/forms.py:323
msgid "Add as translation"
msgstr "Agregar como traducción"

#: weblate/trans/forms.py:324
msgid "Add as a suggestion"
msgstr "Agregar como sugerencia"

#: weblate/trans/forms.py:325
msgid "Add as fuzzy translation"
msgstr "Agregar como traducción parcial"

#: weblate/trans/forms.py:330
msgid "Merge file header"
msgstr "Fusionar cabeceras del archivo"

#: weblate/trans/forms.py:331
msgid "Merges content of file header into the translation."
msgstr ""
"El contenido de la cabecera del archivo será fusionado con la traducción."

#: weblate/trans/forms.py:342
msgid "Overwrite existing translations"
msgstr "Sobrescribir traducciones existentes"

#: weblate/trans/forms.py:352
msgid "Author name"
msgstr "Nombre del autor"

#: weblate/trans/forms.py:354 weblate/trans/forms.py:359
msgid "Keep empty for using currently logged in user."
msgstr "Manténgalo vacío para utilizar el usuario de esta sesión."

#: weblate/trans/forms.py:357
msgid "Author email"
msgstr "Correo electrónico del autor"

#: weblate/trans/forms.py:381
msgid "Query"
msgstr "Consulta"

#: weblate/trans/forms.py:385
msgid "Search type"
msgstr "Tipo de búsqueda"

#: weblate/trans/forms.py:388
msgid "Fulltext"
msgstr "Texto completo"

#: weblate/trans/forms.py:389
msgid "Exact match"
msgstr "Coincidencia exacta"

#: weblate/trans/forms.py:390
msgid "Substring"
msgstr "Subcadena"

#: weblate/trans/forms.py:395
msgid "Search in source strings"
msgstr "Buscar en cadenas originales"

#: weblate/trans/forms.py:400
msgid "Search in target strings"
msgstr "Buscar en cadenas destino"

#: weblate/trans/forms.py:405
msgid "Search in context strings"
msgstr "Buscar en cadenas de contexto"

#: weblate/trans/forms.py:466
msgid "Overwrite strings"
msgstr "Sobrescribir cadenas"

#: weblate/trans/forms.py:471
msgid "Replace inconsistent"
msgstr "Reemplazar inconsistentes"

#: weblate/trans/forms.py:476
msgid "Subproject to use"
msgstr "Subproyecto a utilizar"

#: weblate/trans/forms.py:495
msgid "All subprojects"
msgstr "Todos los subproyectos"

#: weblate/trans/forms.py:513
msgid ""
"You can upload any format which is understood by Translate Toolkit "
"(including TBX, CSV or Gettext PO files)."
msgstr ""
"Puede subir cualquier formato aceptado por «Translate Toolkit» (incluyendo "
"archivos TBX, CSV o Gettext PO)."

#: weblate/trans/forms.py:520
msgid "Keep current"
msgstr "Mantener actual"

#: weblate/trans/forms.py:521
msgid "Overwrite existing"
msgstr "Sobrescribir existente"

#: weblate/trans/forms.py:522
msgid "Add as other translation"
msgstr "Agregar como otra traducción"

#: weblate/trans/forms.py:533
msgid "Starting date"
msgstr "Fecha de inicio"

#: weblate/trans/forms.py:552
msgctxt "Select starting letter in glossary"
msgid "Any"
msgstr "Cualquiera"

#: weblate/trans/forms.py:554
msgid "Starting letter"
msgstr "Letra inicial"

#: weblate/trans/forms.py:569
msgid "Scope"
msgstr ""

#: weblate/trans/forms.py:571
msgid ""
"Is your comment specific to this translation or generic for all of them?"
msgstr ""

#: weblate/trans/forms.py:577
msgid "Source string comment, suggestions to change this string"
msgstr ""

#: weblate/trans/forms.py:581
#, fuzzy
#| msgid ""
#| "You can share comments about this translation with other translators."
msgid "Translation comment, discussions with other translators"
msgstr ""
"Puede compartir comentarios sobre esta traducción con otros traductores."

#: weblate/trans/forms.py:594
msgid "Whole project"
msgstr "Proyecto completo"

#: weblate/trans/forms.py:629
msgid "Strings with higher priority are offered first to translators."
msgstr ""

#: weblate/trans/models/advertisement.py:33
#, python-brace-format
msgid "Donate to Weblate at {0}"
msgstr "Done a Weblate en {0}"

#: weblate/trans/models/advertisement.py:34
#, python-brace-format
msgid "Support Weblate at {0}"
msgstr "Soporte a Weblate en {0}"

#: weblate/trans/models/advertisement.py:38
msgid "Support Weblate using GitTip"
msgstr "Soporte a Weblate usando GitTip"

#: weblate/trans/models/advertisement.py:90
msgid "Mail footer (text)"
msgstr "Pie del correo (texto)"

#: weblate/trans/models/advertisement.py:91
msgid "Mail footer (HTML)"
msgstr "Pie del correo (HTML)"

#: weblate/trans/models/advertisement.py:96
msgid "Placement"
msgstr "Ubicación"

#: weblate/trans/models/advertisement.py:99
msgid "Start date"
msgstr "Fecha de inicio"

#: weblate/trans/models/advertisement.py:102
msgid "End date"
msgstr "Fecha de finalización"

#: weblate/trans/models/advertisement.py:105
msgid "Text"
msgstr "Texto"

#: weblate/trans/models/advertisement.py:107
msgid "Depending on placement, HTML can be allowed."
msgstr "Dependiendo de la ubicación, se permitiría HTML."

#: weblate/trans/models/advertisement.py:113
msgid "Free form note for your notes, not used within Weblate."
msgstr "Espacio libre para sus notas, no es utilizado dentro de Weblate."

#: weblate/trans/models/changes.py:164
msgid "Resource update"
msgstr "Actualización de recurso"

#: weblate/trans/models/changes.py:165
msgid "Translation completed"
msgstr "Traducción completada"

#: weblate/trans/models/changes.py:166
msgid "Translation changed"
msgstr "Traducción cambiada"

#: weblate/trans/models/changes.py:168
msgid "Comment added"
msgstr "Comentario agregado"

#: weblate/trans/models/changes.py:169
msgid "Suggestion added"
msgstr "Sugerencia agregada"

#: weblate/trans/models/changes.py:171
msgid "Suggestion accepted"
msgstr "Sugerencia aceptada"

#: weblate/trans/models/changes.py:172
msgid "Translation reverted"
msgstr "Traducción revertida"

#: weblate/trans/models/changes.py:173
msgid "Translation uploaded"
msgstr "Traducción cargada"

#: weblate/trans/models/changes.py:174
msgid "Glossary added"
msgstr "Glosario agregado"

#: weblate/trans/models/changes.py:175
msgid "Glossary updated"
msgstr "Glosario actualizado"

#: weblate/trans/models/changes.py:176
msgid "Glossary uploaded"
msgstr "Glosario subido"

#: weblate/trans/models/changes.py:177
msgid "New source string"
msgstr "Nueva cadena original"

#: weblate/trans/models/changes.py:199
#, python-format
msgid "%(action)s at %(time)s on %(translation)s by %(user)s"
msgstr "%(action)s en %(time)s sobre %(translation)s por %(user)s"

#: weblate/trans/models/project.py:45
msgid "Use contact form"
msgstr "Utilizar formulario de contacto"

#: weblate/trans/models/project.py:46
msgid "Point to translation instructions URL"
msgstr "Apuntar a la URL con instrucciones de traducción"

#: weblate/trans/models/project.py:47
msgid "Automatically add language file"
msgstr "Agregar archivo de idioma automáticamente"

#: weblate/trans/models/project.py:48
msgid "No adding of language"
msgstr "No agregar nuevos idiomas"

#: weblate/trans/models/project.py:51
msgid "Merge"
msgstr "Fusionar («merge»)"

#: weblate/trans/models/project.py:52
msgid "Rebase"
msgstr "Cambiar base («rebase»)"

#: weblate/trans/models/project.py:82 weblate/trans/models/subproject.py:63
msgid "Name to display"
msgstr "Nombre a mostrar"

#: weblate/trans/models/project.py:85 weblate/trans/models/subproject.py:66
msgid "URL slug"
msgstr "Cadena para URL"

#: weblate/trans/models/project.py:87 weblate/trans/models/subproject.py:68
msgid "Name used in URLs and file names."
msgstr "Nombre a utilizar en URLs y nombres de archivo."

#: weblate/trans/models/project.py:91
msgid "Main website of translated project."
msgstr "Sitio web principal del proyecto traducido."

#: weblate/trans/models/project.py:94
msgid "Mailing list"
msgstr "Lista de correo"

#: weblate/trans/models/project.py:96
msgid "Mailing list for translators."
msgstr "Lista de correo para traductores."

#: weblate/trans/models/project.py:99
msgid "Translation instructions"
msgstr "Instrucciones de traducción"

#: weblate/trans/models/project.py:101
msgid "URL with instructions for translators."
msgstr "URL con instrucciones para traductores."

#: weblate/trans/models/project.py:108
msgid "Optional short summary of license used for translations."
msgstr "Resumen corto opcional de la licencia utilizada para las traducciones."

#: weblate/trans/models/project.py:112
msgid "License URL"
msgstr "URL de la licencia"

#: weblate/trans/models/project.py:114
msgid "Optional URL with license details."
msgstr "URL opcional con los detalles de la licencia."

#: weblate/trans/models/project.py:117
msgid "New language"
msgstr "Nuevo idioma"

#: weblate/trans/models/project.py:122
msgid "How to handle requests for creating new languages."
msgstr "Cómo manejar pedidos para crear nuevos idiomas."

#: weblate/trans/models/project.py:126
msgid "Merge style"
msgstr "Estilo de fusión"

#: weblate/trans/models/project.py:131
msgid ""
"Define whether Weblate should merge upstream repository or rebase changes "
"onto it."
msgstr ""
"Define si Weblate fusiona el repositorio de origen («merge») o cambia la "
"base de los cambios en el mismo («rebase»)."

#: weblate/trans/models/project.py:138
msgid "Commit message"
msgstr "Mensaje para el «commit»"

#: weblate/trans/models/project.py:140
msgid ""
"You can use format strings for various information, please check "
"documentation for more details."
msgstr ""
"Puede utilizar cadenas de formato para diferente información, revise la "
"documentación para más detalles."

#: weblate/trans/models/project.py:147
msgid "Committer name"
msgstr "Nombre de quien hace el «commit»"

#: weblate/trans/models/project.py:152
msgid "Committer email"
msgstr "Correo electrónico de quien hace el «commit»"

#: weblate/trans/models/project.py:157
msgid "Push on commit"
msgstr "Integrar cambios en origen («push») en cada «commit»"

#: weblate/trans/models/project.py:160
msgid "Whether the repository should be pushed upstream on every commit."
msgstr "Si el repositorio debe ser enviado a origen con cada «commit»."

#: weblate/trans/models/project.py:165
msgid "Set Translation-Team header"
msgstr "Definir cabecera «Translation-Team»"

#: weblate/trans/models/project.py:168
msgid ""
"Whether the Translation-Team in file headers should be updated by Weblate."
msgstr "Si Weblate debe actualizar la cabecera «Translation-Team» del archivo."

#: weblate/trans/models/project.py:174
msgid "Enable ACL"
msgstr "Activar ACL"

#: weblate/trans/models/project.py:177
msgid ""
"Whether to enable ACL for this project, please check documentation before "
"enabling this."
msgstr ""
"Especifica si se habilita el ACL para este proyecto, consulte la "
"documentación antes de habilitarlo."

#: weblate/trans/models/project.py:216
#, python-format
msgid "You are not allowed to access project %s."
msgstr "No tiene permitido acceder al proyecto %s."

#: weblate/trans/models/project.py:223
msgid ""
"Please either fill in instructions URL or use different option for adding "
"new language."
msgstr ""
"Complete la URL de instrucciones o utilice una opción diferente para agregar "
"un idioma."

#: weblate/trans/models/project.py:229
msgid "License URL can not be used without license summary."
msgstr "No puede utilizar el URL de la licencia sin un resumen de la misma."

#: weblate/trans/models/project.py:235
#, python-format
msgid "Could not create project directory: %s"
msgstr "No se pudo crear el directorio del proyecto: %s"

#: weblate/trans/models/source.py:25
msgid "Very high"
msgstr ""

#: weblate/trans/models/source.py:26
msgid "High"
msgstr ""

#: weblate/trans/models/source.py:27
msgid "Medium"
msgstr ""

#: weblate/trans/models/source.py:28
#, fuzzy
#| msgid "Lao"
msgid "Low"
msgstr "Lao"

#: weblate/trans/models/source.py:29
msgid "Very low"
msgstr ""

#: weblate/trans/models/subproject.py:61
#, fuzzy
#| msgid "Resource update"
msgid "Resource name"
msgstr "Actualización de recurso"

#: weblate/trans/models/subproject.py:83
msgid "Git push URL"
msgstr "URL Git para «push»"

#: weblate/trans/models/subproject.py:86
msgid "URL of push Git repository, pushing is disabled if empty."
msgstr ""
"URL de repositorio Git remoto, se desactivará la capacidad de «push» si está "
"vacío."

#: weblate/trans/models/subproject.py:91
msgid "Repository browser"
msgstr "Explorador del repositorio"

#: weblate/trans/models/subproject.py:93
#, python-format
msgid ""
"Link to repository browser, use %(branch)s for branch, %(file)s and %(line)s "
"as filename and line placeholders."
msgstr ""
"Enlace al navegador del repositorio, utilice %(branch)s, %(file)s y %(line)s "
"como reemplazos para nombres de rama, nombres de archivo y números de línea "
"respectivamente."

#: weblate/trans/models/subproject.py:100
msgid "Exported Git URL"
msgstr "URL Git exportada"

#: weblate/trans/models/subproject.py:103
msgid "URL of Git repository where users can fetch changes from Weblate"
msgstr ""
"URL del repositorio Git donde los usuarios pueden obtener los cambios de "
"Weblate"

#: weblate/trans/models/subproject.py:108
msgid "Source string bug report address"
msgstr "Dirección para reportar errores en las cadenas de origen"

#: weblate/trans/models/subproject.py:110
msgid ""
"Email address where errors in source string will be reported, keep empty for "
"no emails."
msgstr ""
"Dirección de correo electrónico al que se reportarán errores en cadenas de "
"origen, si está vacío no se generarán correos."

#: weblate/trans/models/subproject.py:118
msgid "Git branch to translate"
msgstr "Rama Git a traducir"

#: weblate/trans/models/subproject.py:131
msgid "Monolingual base language file"
msgstr "Archivo base monoidioma"

#: weblate/trans/models/subproject.py:135
msgid ""
"Filename of translations base file, which contains all strings and their "
"source; this is recommended to use for monolingual translation formats."
msgstr ""
"Nombre del archivo de traducción base que contiene todas las cadenas y su "
"origen; es recomendado para formatos de traducción monoidioma."

#: weblate/trans/models/subproject.py:141
msgid "Base file for new translations"
msgstr "Archivo base para nuevas traducciones"

#: weblate/trans/models/subproject.py:145
msgid ""
"Filename of file which is used for creating new translations. For Gettext "
"choose .pot file."
msgstr ""
"Nombre del archivo utilizado para nuevas traducciones. Para Gettext "
"seleccione un archivo .pot."

#: weblate/trans/models/subproject.py:150
msgid "File format"
msgstr "Formato de archivo"

#: weblate/trans/models/subproject.py:155
msgid "Automatic detection might fail for some formats and is slightly slower."
msgstr ""
"La detección automática puede fallar para algunos formatos y es ligeramente "
"más lenta."

#: weblate/trans/models/subproject.py:160
msgid "Additional commit file"
msgstr "Archivo adicional para el «commit»"

#: weblate/trans/models/subproject.py:166
msgid ""
"Additional file to include in commits; please check documentation for more "
"details."
msgstr ""
"Acrhivo adicional para incluir en los «commit»; revise la documentación para "
"más detalles."

#: weblate/trans/models/subproject.py:171
msgid "Pre-commit script"
msgstr "Script pre-«commit»"

#: weblate/trans/models/subproject.py:177
msgid ""
"Script to be executed before committing translation, please check "
"documentation for more details."
msgstr ""
"Script a ejecutar antes de confirmar la transacción, revise la documentación "
"para más detalles."

#: weblate/trans/models/subproject.py:183
msgid "Locked"
msgstr "Bloqueado"

#: weblate/trans/models/subproject.py:186
#, fuzzy
#| msgid "Whether subproject is locked for translation updates."
msgid "Whether resource is locked for translation updates."
msgstr "Si el subproyecto está bloqueado para actualizaciones de traducción."

#: weblate/trans/models/subproject.py:190
msgid "Allow translation propagation"
msgstr "Permitir propagación de traducciones"

#: weblate/trans/models/subproject.py:193
#, fuzzy
#| msgid ""
#| "Whether translation updates in other subproject will cause automatic "
#| "translation in this project"
msgid ""
"Whether translation updates in other resources will cause automatic "
"translation in this one"
msgstr ""
"Si actualizar traducciones en otro subproyecto causará traducciones en este "
"proyecto automáticamente"

#: weblate/trans/models/subproject.py:198
msgid "Save translation history"
msgstr "Guardar historial de traducciones"

#: weblate/trans/models/subproject.py:201
msgid "Whether Weblate should keep history of translations"
msgstr "Si Weblate debe guardar el historial de las traducciones"

#: weblate/trans/models/subproject.py:205
#, fuzzy
#| msgid "Invalid suggestion!"
msgid "Enable suggestions"
msgstr "¡Sugerencia inválida!"

#: weblate/trans/models/subproject.py:208
#, fuzzy
#| msgid "Machine translation suggestions"
msgid "Whether to allow translation suggestions at all."
msgstr "Sugerencias de traducción automática"

#: weblate/trans/models/subproject.py:212
msgid "Suggestion voting"
msgstr "Votar sugerencias"

#: weblate/trans/models/subproject.py:215
msgid "Whether users can vote for suggestions."
msgstr "Si los usuarios puede votar sugerencias."

#: weblate/trans/models/subproject.py:219
msgid "Autoaccept suggestions"
msgstr "Autoaceptar sugerencias"

#: weblate/trans/models/subproject.py:222
msgid ""
"Automatically accept suggestions with this number of votes, use 0 to disable."
msgstr ""
"Aceptar automáticamente sugerencias con esta cantidad de votos, desactivado "
"con el valor 0."

#: weblate/trans/models/subproject.py:228
msgid "Quality checks flags"
msgstr "Opciones de chequeos de calidad"

#: weblate/trans/models/subproject.py:231
msgid ""
"Additional comma-separated flags to influence quality checks, check "
"documentation for possible values."
msgstr ""
"Opciones adicionales, separadas por comas, para afectar los chequeos de "
"calidad, revise la documentación para los valores posibles."

#: weblate/trans/models/subproject.py:456
msgid ""
"Failed to verify SSH host key, please add them in SSH page in the admin "
"interface."
msgstr ""
"No se pudo verificar la llave de servidor SSH, agrégela en en la interfaz de "
"administración."

#: weblate/trans/models/subproject.py:460
#, fuzzy, python-format
#| msgid "Failed to fetch git repository: %s"
msgid "Failed to fetch repository: %s"
msgstr "No se pudieron importar los cambios del repositorio git: %s"

#: weblate/trans/models/subproject.py:532
#, python-format
msgid "Push is disabled for %s."
msgstr "«Push» desactivado para %s."

#: weblate/trans/models/subproject.py:573
#, python-format
msgid "Failed to push to remote branch on %s."
msgstr "No se pudieron guardar los cambios a la rama remota en %s."

#: weblate/trans/models/subproject.py:609
#, python-format
msgid "Failed to reset to remote branch on %s."
msgstr "No se pudieron deshacer los cambios a la rama remota en %s."

#: weblate/trans/models/subproject.py:660
#, python-format
msgid "Failed to rebase our branch onto remote branch %s."
msgstr "No se pudo cambiar la base sobre la rama remota %s."

#: weblate/trans/models/subproject.py:663
#, python-format
msgid "Failed to merge remote branch into %s."
msgstr "No se pudo fusionar la rama remota con %s."

#: weblate/trans/models/subproject.py:794
#, fuzzy
#| msgid "Can not link to linked repository!"
msgid "Invalid link to a Weblate project, can not link to linked repository!"
msgstr "¡No se puede enlazar al repositorio asociado!"

#: weblate/trans/models/subproject.py:801
#, fuzzy
#| msgid "Invalid link to Weblate project, use weblate://project/subproject."
msgid "Invalid link to a Weblate project, can not link to self!"
msgstr ""
"Enlace inválido a un proyecto de Weblate, utilice weblate://proyecto/"
"subproyecto."

#: weblate/trans/models/subproject.py:808
#, fuzzy
#| msgid "Invalid link to Weblate project, use weblate://project/subproject."
msgid "Invalid link to a Weblate project, use weblate://project/subproject."
msgstr ""
"Enlace inválido a un proyecto de Weblate, utilice weblate://proyecto/"
"subproyecto."

#: weblate/trans/models/subproject.py:814
msgid "Push URL is not used when repository is linked!"
msgstr "¡No se utiliza la URL de «Push» cuando se enlaza el repositorio!"

#: weblate/trans/models/subproject.py:818
msgid "Export URL is not used when repository is linked!"
msgstr "¡No se utiliza la URL de exportación cuando se enlaza el repositorio!"

#: weblate/trans/models/subproject.py:826
msgid "The mask did not match any files!"
msgstr "¡No se encontraron archivos en la ruta provista!"

#: weblate/trans/models/subproject.py:834
#, fuzzy
#| msgid ""
#| "There are more files for single language, please adjust the mask and use "
#| "subprojects for translating different resources."
msgid ""
"There are more files for single language, please adjust the mask and use "
"resources for translating different resources."
msgstr ""
"Existen más archivos por idioma individual, ajuste la ruta y utilice "
"subproyectos para traducir diferentes recursos."

#: weblate/trans/models/subproject.py:840
#, python-format
msgid ""
"Multiple translations were mapped to a single language code (%s). You should "
"disable SIMPLIFY_LANGUAGES to prevent Weblate mapping similar languages to "
"one."
msgstr ""
"Se asociaron varias traducciones al mismo código de idioma (%s). Debería "
"desactivar SIMPLIFY_LANGUAGES para evitar que Weblate asocie idiomas "
"similares en uno solo."

#: weblate/trans/models/subproject.py:861
msgid "File does not seem to be valid!"
msgstr "¡El archivo no parece ser válido!"

#: weblate/trans/models/subproject.py:869
#, python-format
msgid "Format of %d matched files could not be recognized."
msgstr "No se reconoció el formato de %d archivos encontrados."

#: weblate/trans/models/subproject.py:878
#, python-format
msgid "Failed to parse %d matched files!"
msgstr "¡No se pudieron procesar %d archivos encontrados!"

#: weblate/trans/models/subproject.py:889
msgid ""
"Chosen file format does not support adding new translations as chosen in "
"project settings."
msgstr ""
"El formato de archivo seleccionado no es compatible con la forma de agregar "
"nuevas traducciones en la configuración del proyecto."

#: weblate/trans/models/subproject.py:895
msgid "Format of base file for new translations was not recognized!"
msgstr "¡No se reconoció el formato del archivo base para nuevas traducciones!"

#: weblate/trans/models/subproject.py:900
msgid "Base file for new translations is not used because of project settings."
msgstr ""
"No se utilizó el archivo base para nuevas traducciones debido a la "
"configuración del proyecto."

#: weblate/trans/models/subproject.py:911
#: weblate/trans/models/subproject.py:917
msgid "You can not base file with bilingual translation!"
msgstr ""
"¡No puede utilizar un archivo de traducción base con una traducción "
"multiidioma!"

#: weblate/trans/models/subproject.py:924
msgid "Template file not found!"
msgstr "¡No se encontró el archivo de plantilla!"

#: weblate/trans/models/subproject.py:931
msgid "Format of translation base file could not be recognized."
msgstr "No se reconoció el formato del archivo de traducción base."

#: weblate/trans/models/subproject.py:937
#, python-format
msgid "Failed to parse translation base file: %s"
msgstr "No se pudo procesar el archivo de traducción base: %s"

#: weblate/trans/models/subproject.py:942
msgid "You can not use monolingual translation without base file!"
msgstr ""
"¡No puede utilizar una traducción monoidioma sin un archivo de traducción "
"base!"

#: weblate/trans/models/subproject.py:962
#, fuzzy, python-brace-format
#| msgid "Support Weblate at {0}"
msgid "Unsupported file format: {0}"
msgstr "Soporte a Weblate en {0}"

#: weblate/trans/models/subproject.py:969
#, python-format
msgid "Failed to update git: %s"
msgstr "No se pudo actualizar git: %s"

#: weblate/trans/models/subproject.py:992
msgid "Automatically accepting suggestions can work only with voting enabled!"
msgstr ""
"¡La aceptación automática de sugerencias sólo funcionará cuando active los "
"votos!"

#: weblate/trans/models/translation.py:190
#, python-format
msgid ""
"Filename %s not found in repository! To add new translation, add language "
"file into repository."
msgstr ""
"¡No se encontró el archivo %s en el repositorio! Para agregar una nueva "
"traducción, agregue el archivo de idioma en el repositorio."

#: weblate/trans/models/translation.py:199
#, python-format
msgid "Format of %s could not be recognized."
msgstr "No se reconoció el formato de %s."

#: weblate/trans/models/translation.py:204
#, python-format
msgid "Failed to parse file %(file)s: %(error)s"
msgstr "No se pudo procesar el archivo %(file)s: %(error)s"

#: weblate/trans/models/translation.py:251
#, python-format
msgid "This translation is locked by %(user)s!"
msgstr "¡Esta traducción está bloqueada por %(user)s!"

#: weblate/trans/models/translation.py:985
#: weblate/trans/models/translation.py:1033
msgid "All strings"
msgstr "Todas las cadenas"

#: weblate/trans/models/translation.py:996
#: weblate/trans/models/translation.py:1072 weblate/trans/views/edit.py:55
msgid "Strings with any failing checks"
msgstr "Cadenas con chequeos fallidos"

#: weblate/trans/models/translation.py:1019
#: weblate/trans/models/translation.py:1095
#, fuzzy
#| msgid "Strings with comments (%d)"
msgid "Strings with comments"
msgstr "Cadenas con comentarios (%d)"

#: weblate/trans/models/translation.py:1044 weblate/trans/views/edit.py:51
msgid "Untranslated strings"
msgstr "Cadenas sin traducir"

#: weblate/trans/models/translation.py:1054 weblate/trans/views/edit.py:49
msgid "Fuzzy strings"
msgstr "Cadenas parciales"

#: weblate/trans/models/translation.py:1063 weblate/trans/views/edit.py:53
msgid "Strings with suggestions"
msgstr "Cadenas con sugerencias"

#: weblate/trans/models/unit.py:532
msgid "Failed to store message in the backend, lock timeout occurred!"
msgstr ""
"No se pudo almacenar el mensaje internamente, ¡se agotó el tiempo de espera "
"de un bloqueo!"

#: weblate/trans/models/unit.py:544
msgid "Message not found in backend storage, it is probably corrupted."
msgstr ""
"No se encontró el mensaje almacenado en la base de datos, probablemente esté "
"corrupto."

#: weblate/trans/models/unit.py:691
#, python-format
msgid "unit ID %s"
msgstr "ID de unidad %s"

#: weblate/trans/models/unit.py:1017
msgid "Message is fuzzy"
msgstr "Mensaje parcial"

#: weblate/trans/models/unit.py:1022
msgid "Message is not translated"
msgstr "Mensaje no traducido"

#: weblate/trans/models/unit.py:1027
msgid "Message has failing checks"
msgstr "El mensaje tiene chequeos fallidos"

#: weblate/trans/models/unit.py:1032
msgid "Message is translated"
msgstr "Mensaje traducido"

#: weblate/trans/models/unit.py:1038
msgid "Message has comments"
msgstr "El mensaje tiene comentarios"

#: weblate/trans/templatetags/translations.py:52
msgid "Good configuration"
msgstr "Buena configuración"

#: weblate/trans/templatetags/translations.py:53
msgid "Bad configuration"
msgstr "Mala configuración"

#: weblate/trans/templatetags/translations.py:54
msgid "Possible configuration"
msgstr "Configuración posible"

#: weblate/trans/templatetags/translations.py:71
msgid "Tab character"
msgstr "Caracter de tabulación"

#: weblate/trans/templatetags/translations.py:92
msgid "New line"
msgstr "Nueva línea"

#: weblate/trans/templatetags/translations.py:267
msgid "a year ago"
msgstr "hace un año"

#: weblate/trans/templatetags/translations.py:269
#, python-format
msgid "%(count)s year ago"
msgid_plural "%(count)s years ago"
msgstr[0] "hace %(count)s año"
msgstr[1] "hace %(count)s años"

#: weblate/trans/templatetags/translations.py:274
msgid "a month ago"
msgstr "hace un mes"

#: weblate/trans/templatetags/translations.py:276
#, python-format
msgid "%(count)s month ago"
msgid_plural "%(count)s months ago"
msgstr[0] "hace %(count)s mes"
msgstr[1] "hace %(count)s meses"

#: weblate/trans/templatetags/translations.py:281
#, python-format
msgid "%(count)s week ago"
msgid_plural "%(count)s weeks ago"
msgstr[0] "hace %(count)s semana"
msgstr[1] "hace %(count)s semanas"

#: weblate/trans/templatetags/translations.py:285
msgid "a week ago"
msgstr "hace una semana"

#: weblate/trans/templatetags/translations.py:287
msgid "yesterday"
msgstr "ayer"

#: weblate/trans/templatetags/translations.py:289
#, python-format
msgid "%(count)s day ago"
msgid_plural "%(count)s days ago"
msgstr[0] "hace %(count)s día"
msgstr[1] "hace %(count)s días"

#: weblate/trans/templatetags/translations.py:292
#: weblate/trans/templatetags/translations.py:353
msgid "now"
msgstr "ahora"

#: weblate/trans/templatetags/translations.py:295
msgid "a second ago"
msgstr "hace un segundo"

#: weblate/trans/templatetags/translations.py:297
#, python-format
msgid "%(count)s second ago"
msgid_plural "%(count)s seconds ago"
msgstr[0] "hace un segundo"
msgstr[1] "hace %(count)s segundos"

#: weblate/trans/templatetags/translations.py:302
msgid "a minute ago"
msgstr "hace un minuto"

#: weblate/trans/templatetags/translations.py:304
#, python-format
msgid "%(count)s minute ago"
msgid_plural "%(count)s minutes ago"
msgstr[0] "hace %(count)s minuto"
msgstr[1] "hace %(count)s minutos"

#: weblate/trans/templatetags/translations.py:309
msgid "an hour ago"
msgstr "hace una hora"

#: weblate/trans/templatetags/translations.py:311
#, python-format
msgid "%(count)s hour ago"
msgid_plural "%(count)s hours ago"
msgstr[0] "hace %(count)s hora"
msgstr[1] "hace %(count)s horas"

#: weblate/trans/templatetags/translations.py:328
msgid "a year from now"
msgstr "en un año"

#: weblate/trans/templatetags/translations.py:330
#, python-format
msgid "%(count)s year from now"
msgid_plural "%(count)s years from now"
msgstr[0] "en un año"
msgstr[1] "en %(count)s años"

#: weblate/trans/templatetags/translations.py:335
msgid "a month from now"
msgstr "en un mes"

#: weblate/trans/templatetags/translations.py:337
#, python-format
msgid "%(count)s month from now"
msgid_plural "%(count)s months from now"
msgstr[0] "en %(count)s mes"
msgstr[1] "en %(count)s meses"

#: weblate/trans/templatetags/translations.py:342
#, python-format
msgid "%(count)s week from now"
msgid_plural "%(count)s weeks from now"
msgstr[0] "en %(count)s semana"
msgstr[1] "en %(count)s semanas"

#: weblate/trans/templatetags/translations.py:346
msgid "tomorrow"
msgstr "mañana"

#: weblate/trans/templatetags/translations.py:348
msgid "a week from now"
msgstr "en una semana"

#: weblate/trans/templatetags/translations.py:350
#, python-format
msgid "%(count)s day from now"
msgid_plural "%(count)s days from now"
msgstr[0] "en %(count)s día"
msgstr[1] "en %(count)s días"

#: weblate/trans/templatetags/translations.py:356
msgid "a second from now"
msgstr "en un segundo"

#: weblate/trans/templatetags/translations.py:358
#, python-format
msgid "%(count)s second from now"
msgid_plural "%(count)s seconds from now"
msgstr[0] "en %(count)s segundo"
msgstr[1] "en %(count)s segundos"

#: weblate/trans/templatetags/translations.py:365
msgid "a minute from now"
msgstr "en un minuto"

#: weblate/trans/templatetags/translations.py:367
#, python-format
msgid "%(count)s minute from now"
msgid_plural "%(count)s minutes from now"
msgstr[0] "en %(count)s minuto"
msgstr[1] "en %(count)s minutos"

#: weblate/trans/templatetags/translations.py:374
msgid "an hour from now"
msgstr "en una hora"

#: weblate/trans/templatetags/translations.py:376
#, python-format
msgid "%(count)s hour from now"
msgid_plural "%(count)s hours from now"
msgstr[0] "en %(count)s hora"
msgstr[1] "en %(count)s horas"

#: weblate/trans/validators.py:41 weblate/trans/validators.py:51
#: weblate/trans/validators.py:71
#, python-format
msgid "Bad format string (%s)"
msgstr "Cadena de formato inválido (%s)"

#: weblate/trans/validators.py:80
msgid "File mask does not contain * as a language placeholder!"
msgstr "¡La máscara de archivo no contiene «*» en lugar del idioma!"

#: weblate/trans/validators.py:90
msgid ""
"Value of 1 is not allowed for autoaccept as every user gives vote to his "
"suggestion."
msgstr ""
"No se acepta el valor 1 para autoaceptar ya que cada usuario puede votar su "
"propia sugerencia."

#: weblate/trans/validators.py:104
#, python-format
msgid "Invalid check flag: \"%s\""
msgstr "Opción de verificación inválida: \"%s\""

#: weblate/trans/views/basic.py:62
msgid ""
"You have activated your account, now you should set the password to be able "
"to login next time."
msgstr ""
"Ha activado su cuenta, ahora debería configurar su contraseña para poder "
"iniciar sesión la próxima vez."

#: weblate/trans/views/basic.py:81
msgid "Please set your full name in your profile."
msgstr "Configure su nombre completo en su perfil."

#: weblate/trans/views/basic.py:144
#, python-format
msgid "Search for %s"
msgstr "Búsqueda de %s"

#: weblate/trans/views/basic.py:150
msgid "Invalid search query!"
msgstr "¡Búsqueda inválida!"

#: weblate/trans/views/basic.py:181
#, python-format
msgid ""
"<a href=\"%(url)s\">Translation project for %(project)s</a> currently "
"contains %(total)s strings for translation and is <a href=\"%(url)s\">being "
"translated into %(languages)s languages</a>. Overall, these translations are "
"%(percent)s%% complete."
msgstr ""
"<a href=\"%(url)s\">El proyecto de traducción para %(project)s</a> "
"actualmente contiene %(total)s cadenas para traducción y <a href=\"%(url)s"
"\">es traducido a %(languages)s idiomas</a>. En general, estas traducciones "
"están %(percent)s%% completas."

#: weblate/trans/views/basic.py:190
#, python-format
msgid ""
"<a href=\"%(url)s\">Translation project for %(project)s</a> into English "
"currently contains %(total)s strings for translation and is %(percent)s%% "
"complete."
msgstr ""
"<a href=\"%(url)s\">El proyecto de traducción para %(project)s</a> en "
"español actualmente contiene %(total)s cadenas para traducción y está "
"%(percent)s%% completo."

#: weblate/trans/views/basic.py:338
msgid "Page Not Found"
msgstr "Página no encontrada"

#: weblate/trans/views/basic.py:353
msgid "Permission Denied"
msgstr "Permiso denegado"

#: weblate/trans/views/basic.py:448
msgid "Chosen translation already exists in this project!"
msgstr "¡La traducción seleccionada ya existe en este proyecto!"

#: weblate/trans/views/basic.py:455
msgid ""
"A request for a new translation has been sent to the project's maintainers."
msgstr ""
"Se envió una solicitud para una nueva traducción a los administradores del "
"proyecto."

#: weblate/trans/views/basic.py:464
msgid "Failed to process new translation request!"
msgstr "¡No se pudo procesar el pedido para una nueva traducción!"

#: weblate/trans/views/changes.py:98
msgid "Failed to find matching project!"
msgstr "¡No se pudo encontrar el proyecto correspondiente!"

#: weblate/trans/views/changes.py:113
msgid "Failed to find matching language!"
msgstr "¡No se pudpo encontrar el idioma correspondiente!"

#: weblate/trans/views/changes.py:128
msgid "Failed to find matching user!"
msgstr "¡No se pudo encontrar el usuario correspondiente!"

#: weblate/trans/views/dictionary.py:44
#, python-format
msgid "%(language)s dictionary for %(project)s"
msgstr "diccionario %(language)s para %(project)s"

#: weblate/trans/views/dictionary.py:60
msgid "Dictionaries"
msgstr "Diccionarios"

#: weblate/trans/views/dictionary.py:160
msgid "No words to import found in file."
msgstr "No se encontraron palabras para importar en el archivo."

#: weblate/trans/views/dictionary.py:165
#, python-format
msgid "Imported %d words from file."
msgstr "Se importaron %d palabras del archivo."

#: weblate/trans/views/dictionary.py:170
#, python-format
msgid "File upload has failed: %s"
msgstr "Falló la carga del archivo: %s"

#: weblate/trans/views/dictionary.py:173 weblate/trans/views/dictionary.py:175
#: weblate/trans/views/edit.py:683
msgid "Failed to process form!"
msgstr "¡No se pudo procesar el formulario!"

#: weblate/trans/views/edit.py:65
#, python-format
msgid "Fulltext search for \"%s\""
msgstr "Búsqueda en texto completo de «%s»"

#: weblate/trans/views/edit.py:67
#, python-format
msgid "Search for exact string \"%s\""
msgstr "Búsqueda exacta de la cadena «%s»"

#: weblate/trans/views/edit.py:69
#, python-format
msgid "Substring search for \"%s\""
msgstr "Búsqueda en subcadenas de «%s»"

#: weblate/trans/views/edit.py:94
#, python-format
msgid "Error in parameter %(field)s: %(error)s"
msgstr "Error en el parámetro %(field)s: %(error)s"

#: weblate/trans/views/edit.py:113 weblate/trans/views/edit.py:577
msgid "Invalid search string!"
msgstr "¡Cadena de búsqueda inválida!"

#: weblate/trans/views/edit.py:136
#, python-format
msgid "Review of translations since %s"
msgstr "Revisar traducciones desde %s"

#: weblate/trans/views/edit.py:169 weblate/trans/views/edit.py:179
msgid "No string matched your search!"
msgstr "¡Ninguna cadena coincide con su búsqueda!"

#: weblate/trans/views/edit.py:209
msgid "Your suggestion is empty!"
msgstr "¡La sugerencia está vacía!"

#: weblate/trans/views/edit.py:216
msgid "You don't have privileges to add suggestions!"
msgstr "¡No tiene suficientes permisos para agregar sugerencias!"

#: weblate/trans/views/edit.py:224
#, fuzzy
#| msgid "Only suggestions are allowed in this translation!"
msgid "Suggestions are not allowed on this translation!"
msgstr "¡Sólo se permiten sugerencias en esta traducción!"

#: weblate/trans/views/edit.py:236
msgid ""
"There is currently no active translator for this translation, please "
"consider becoming a translator as your suggestion might otherwise remain "
"unreviewed."
msgstr ""
"Actualmente no hay traductores activos para esta traducción, considere la "
"posibilidad de convertirse en un traductor ya que de lo contrario su "
"sugerencia podría no ser revisada."

#: weblate/trans/views/edit.py:272
#, python-format
msgid "Following fixups were applied to translation: %s"
msgstr "Se realizaron las siguientes correcciones a la traducción: %s"

#: weblate/trans/views/edit.py:287
#, python-brace-format
msgid "Some checks have failed on your translation: {0}"
msgstr "Fallaron algunos chequeos en su traducción: {0}"

#: weblate/trans/views/edit.py:327 weblate/trans/views/edit.py:362
#: weblate/trans/views/edit.py:403
msgid "You don't have privileges to save translations!"
msgstr "¡No posee suficientes permisos para guardar traducciones!"

#: weblate/trans/views/edit.py:332
msgid "Only suggestions are allowed in this translation!"
msgstr "¡Sólo se permiten sugerencias en esta traducción!"

#: weblate/trans/views/edit.py:370
msgid "Invalid merge request!"
msgstr "¡Pedido de fusión inválida!"

#: weblate/trans/views/edit.py:383
msgid "Can not merge different messages!"
msgstr "¡No se puede fusionar mensajes diferentes!"

#: weblate/trans/views/edit.py:420
msgid "Can not revert to different unit!"
msgstr "¡No se puede revertir a una unidad diferente!"

#: weblate/trans/views/edit.py:425
msgid "Can not revert to empty translation!"
msgstr "¡No se puede revertira a una traducción vacía!"

#: weblate/trans/views/edit.py:456
msgid "You do not have privilege to accept suggestions!"
msgstr "¡No tiene suficientes permisos para aceptar sugerencias!"

#: weblate/trans/views/edit.py:465
msgid "You do not have privilege to delete suggestions!"
msgstr "¡No tiene suficientes permisos para eliminar sugerencias!"

#: weblate/trans/views/edit.py:473 weblate/trans/views/edit.py:481
msgid "You do not have privilege to vote for suggestions!"
msgstr "¡No tiene suficientes permisos para votar sugerencias!"

#: weblate/trans/views/edit.py:487
msgid "Invalid suggestion!"
msgstr "¡Sugerencia inválida!"

#: weblate/trans/views/edit.py:681
msgid "Automatic translation completed."
msgstr "Traducción automática completada."

#: weblate/trans/views/edit.py:709
msgid "Posted new comment"
msgstr "Nuevo comentario publicado"

#: weblate/trans/views/edit.py:711
msgid "Failed to add comment!"
msgstr "¡No se pudo agregar el comentario!"

#: weblate/trans/views/edit.py:807
msgid "Failed to save translation!"
msgstr "¡No se pudo guardar la traducción!"

#: weblate/trans/views/files.py:83
msgid "Access denied."
msgstr "Acceso denegado."

#: weblate/trans/views/files.py:123
#, python-format
msgid "File content successfully merged into translation, processed %d string."
msgid_plural ""
"File content successfully merged into translation, processed %d strings."
msgstr[0] ""
"El contenido del archivo fue fusionado con la traducción de forma exitosa, "
"se procesó %d cadena."
msgstr[1] ""
"El contenido del archivo fue fusionado con la traducción de forma exitosa, "
"se procesaron %d cadenas."

#: weblate/trans/views/files.py:134
#, python-format
msgid "There were no new strings in uploaded file, processed %d string."
msgid_plural ""
"There were no new strings in uploaded file, processed %d strings."
msgstr[0] "No hay nuevas cadenas en el archivo subido, se procesó %d cadena."
msgstr[1] ""
"No hay nuevas cadenas en el archivo subido, se procesaron %d cadenas."

#: weblate/trans/views/files.py:144
#, python-format
msgid "File content merge failed: %s"
msgstr "Falló la fusión de contenido del archivo: %s"

#: weblate/trans/views/git.py:36 weblate/trans/views/git.py:47
#: weblate/trans/views/git.py:58
msgid "All pending translations were committed."
msgstr "Todas las traducciones pendientes fueron guardadas."

#: weblate/trans/views/git.py:69 weblate/trans/views/git.py:80
#: weblate/trans/views/git.py:91
msgid "All repositories were updated."
msgstr "Se actualizaron todos los repositorios."

#: weblate/trans/views/git.py:102 weblate/trans/views/git.py:113
#: weblate/trans/views/git.py:124
msgid "All repositories were pushed."
msgstr "Los cambios fueron enviados a todos los repositorios."

#: weblate/trans/views/git.py:135 weblate/trans/views/git.py:146
#: weblate/trans/views/git.py:157
msgid "All repositories have been reset."
msgstr "Todos los repositorios fueron reinicializados."

#: weblate/trans/views/lock.py:39
msgid "Translation is now locked for you."
msgstr "La traducción está bloqueda por ud."

#: weblate/trans/views/lock.py:63
msgid "Translation is now open for translation updates."
msgstr "El proyecto ahora acepta actualizaciones a las traducciones."

#: weblate/trans/views/lock.py:81
msgid "Subproject is now locked for translation updates!"
msgstr "¡El subproyecto tiene ahora las actualizaciones bloqueadas!"

#: weblate/trans/views/lock.py:97
msgid "Subproject is now open for translation updates."
msgstr "El subproyecto ahora acepta actualizaciones a las traducciones."

#: weblate/trans/views/lock.py:116
msgid "All subprojects are now locked for translation updates!"
msgstr "¡Todos los subproyectos tienen ahora las actualizaciones bloqueadas!"

#: weblate/trans/views/lock.py:133
msgid "Project is now open for translation updates."
msgstr "El proyecto ahora acepta actualizaciones a las traducciones."

#: weblate/trans/views/source.py:75
#, python-format
msgid "Review source strings in %s"
msgstr "Revisar cadenas originales en %s"

#: weblate/trans/views/source.py:99
#, python-format
msgid "Source strings in %s"
msgstr "Cadenas originales en %s"

#: weblate/trans/views/source.py:116
#, fuzzy
#| msgid "Failed to find matching project!"
msgid "Failed to change a priority!"
msgstr "¡No se pudo encontrar el proyecto correspondiente!"

#: weblate/trans/widgets.py:267
#, python-format
msgid ""
"translating %(count)d strings into %(languages)d languages\n"
"%(percent)d%% complete, help us improve!"
msgstr ""
"traduciendo %(count)d cadenas a %(languages)d idiomas\n"
"%(percent)d%% completado ¡ayúdanos a mejorar!"

#. Translators: please use your language name instead of English
#: weblate/trans/widgets.py:271
#, python-format
msgid ""
"translating %(count)d strings into English\n"
"%(percent)d%% complete, help us improve!"
msgstr ""
"traduciendo %(count)d cadenas al español\n"
"%(percent)d%% completado ¡ayúdanos a mejorar!"

#: weblate/trans/widgets.py:292
#, python-format
msgid ""
"translation\n"
"%(percent)d%% done"
msgstr ""
"traducción\n"
"%(percent)d%% realizada"

#. Translators: please use your language name instead of English
#: weblate/trans/widgets.py:294
#, python-format
msgid ""
"English translation\n"
"%(percent)d%% done"
msgstr ""
"Traducción al español\n"
"%(percent)d%% realizada"

#: weblate/trans/widgets.py:323 weblate/trans/widgets.py:360
msgid "translated"
msgstr "traducido"

#, fuzzy
#~| msgid "Comments"
#~ msgid "Comments "
#~ msgstr "Comentarios"

#~ msgid "contact"
#~ msgstr "contacto"

#~ msgid "hosting"
#~ msgstr "alojamiento"

#~ msgid "Avatar"
#~ msgstr "Avatar"

#~ msgid "Recent contributions"
#~ msgstr "Contribuciones recientes"

#~ msgid "Logged in as %(name)s"
#~ msgstr "Sesión iniciada como %(name)s"

#~ msgid "checks"
#~ msgstr "chequeos"

#~ msgid ""
#~ "More information about this check is available in the <a href=\"%(link)s"
#~ "\">documentation</a>."
#~ msgstr ""
#~ "Encontrará más información sobre esta comprobación en la <a href="
#~ "\"%(link)s\">documentación</a>."

#~ msgid "Failures"
#~ msgstr "Fallos"

#~ msgid "There are no matching failed checks!"
#~ msgstr "¡No se encontraron chequeos fallidos!"

#~ msgid "data"
#~ msgstr "datos"

#, fuzzy
#~| msgid "Message"
#~ msgid "Messages"
#~ msgstr "Mensaje"

#~ msgid "Summaries"
#~ msgstr "Resúmenes"

#~ msgid "Others"
#~ msgstr "Otros"

#~ msgid "No other strings found."
#~ msgstr "No se encontraron otras cadenas."

#~ msgid "languages"
#~ msgstr "idiomas"

#~ msgid "Translated strings"
#~ msgstr "Cadenas traducidas"

#~ msgid "Subprojects"
#~ msgstr "Subproyectos"

#~ msgid "Subproject"
#~ msgstr "Subproyecto"

#~ msgid "Project website:"
#~ msgstr "Sitio web del proyecto:"

#~ msgid "Translation license:"
#~ msgstr "Licencia de la traducción:"

#~ msgid "search"
#~ msgstr "buscar"

#~ msgid "Report missing language"
#~ msgstr "Reportar idioma faltante"

#, fuzzy
#~| msgid "Machine readable data"
#~ msgid "Machine-readable data"
#~ msgstr "Datos para sistemas automáticos"

#~ msgid "Git repository:"
#~ msgstr "Repositorio Git:"

#~ msgid "changes"
#~ msgstr "cambios"

#~ msgid "Special characters:"
#~ msgstr "Caracteres especiales:"

#~ msgid "Suggested by %(user)s"
#~ msgstr "Sugerido por %(user)s"

#~ msgid "Suggested by anonymous user"
#~ msgstr "Sugerido por un usuario anónimo"

#~ msgid "Translation context"
#~ msgstr "Contexto de traducción"

#~ msgid "Same message used in different subprojects"
#~ msgstr "El mismo mensaje es utilizado en diferentes subproyectos"

#~ msgid "All locations"
#~ msgstr "Todas las ubicaciones"

#~ msgid "Words extracted from glossary"
#~ msgstr "Palabras extraídas del glosario"

#~ msgid "Comments about this translation"
#~ msgstr "Comentarios sobre esta traducción"

#~ msgid "Comments (%(count)s)"
#~ msgstr "Comentarios (%(count)s)"

#~ msgid "Source string details and feedback"
#~ msgstr "Detalles y reacciones sobre la cadena original"

#~ msgid "Source (%(count)s)"
#~ msgstr "Origen (%(count)s)"

#~ msgid "You are not allowed to add comments."
#~ msgstr "No tiene permitido agregar comentarios."

#~ msgid "Stats"
#~ msgstr "Estadísticas"

#~ msgid ""
#~ "You can <a href=\"%(download_url)s\">download</a> file for offline "
#~ "translation."
#~ msgstr ""
#~ "Puede <a href=\"%(download_url)s\">descargar</a> un archivo para traducir "
#~ "desconectado."

#~ msgid ""
#~ "You can also <a href=\"%(pack_download_url)s\">download</a> compiled file "
#~ "to use within the application."
#~ msgstr ""
#~ "También puede <a href=\"%(pack_download_url)s\">descargar</a> un archivo "
#~ "compilado para utilizar dentro de la aplicación."

#~ msgid "Strings (%(count)s):"
#~ msgstr "Cadenas (%(count)s):"

#~ msgid "Words (%(count)s):"
#~ msgstr "Palabras (%(count)s):"

#~ msgid "Used in"
#~ msgstr "Utilizado en"

#~ msgid "First seen"
#~ msgstr "Visto por primera vez"

#~ msgid "Subproject name"
#~ msgstr "Nombre del subproyecto"

#~ msgid "Strings with any failing checks (%d)"
#~ msgstr "Cadenas con chequeos fallidos (%d)"

#~ msgid "Untranslated strings (%d)"
#~ msgstr "Cadenas sin traducir (%d)"

#~ msgid "Fuzzy strings (%d)"
#~ msgstr "Cadenas parciales (%d)"

#~ msgid "Strings with suggestions (%d)"
#~ msgstr "Cadenas con sugerencias (%d)"

#~ msgid ""
#~ "Should your language be missing, please <a href=\"%(contact_url)s?"
#~ "subject=New+language+request+for+%(object)s\">contact us</a>."
#~ msgstr ""
#~ "En caso que no encuentre su idioma, <a href=\"%(contact_url)s?subject=New"
#~ "+language+request+for+%(object)s\">contáctenos</a>."

#~ msgid "Avatar for %s"
#~ msgstr "Avatar para %s"

#~ msgid "First name"
#~ msgstr "Nombre"

#~ msgid "First and last name should be different!"
#~ msgstr "¡El nombre y el apellido deben ser diferentes!"

#~ msgid "Username needs to have at least five characters."
#~ msgstr "El nombre de usuario debe tener al menos 5 caracteres."

#~ msgid ""
#~ "Your profile has been migrated, you might want to adjust preferences."
#~ msgstr ""
#~ "Su perfil fue migrado, probablemente desee ajustar sus preferencias."

#~ msgid "Account activation"
#~ msgstr "Activación de cuenta"

#~ msgid "Logged out"
#~ msgstr "Sesión finalizada"

#~ msgid "Password changed"
#~ msgstr "Contraseña modificada"

#~ msgid "Old password"
#~ msgstr "Contraseña anterior"

#~ msgid "New password confirmation"
#~ msgstr "Confirmación de contraseña nueva"

#~ msgid "The two password fields didn't match."
#~ msgstr "Los dos campos de contraseña no coinciden."

#~ msgid "Your account could not be activated"
#~ msgstr "No se pudo activar su cuenta"

#~ msgid ""
#~ "This may be because it is already active or because you waited over "
#~ "%(days)s day to activate it."
#~ msgid_plural ""
#~ "This may be because it is already active or because you waited over "
#~ "%(days)s days to activate it."
#~ msgstr[0] ""
#~ "Esto puede ser porque ya está activa o porque esperó más de %(days)s día "
#~ "para activarla."
#~ msgstr[1] ""
#~ "Esto puede ser porque ya está activa o porque esperó más de %(days)s días "
#~ "para activarla."

#~ msgid ""
#~ "If this is not the case, please <a href=\"%(contact_url)s\">contact</a> "
#~ "the website administrator. Otherwise, you may <a href=\"%(reg_url)s"
#~ "\">register again</a>."
#~ msgstr ""
#~ "Si no es el caso, <a href=\"%(contact_url)s\">contacte</a> al "
#~ "administrador. Si no, puede intentar <a href=\"%(reg_url)s\">registrarse "
#~ "nuevamente</a>."

#~ msgid ""
#~ "You might want to <a href=\"%(profile_url)s\">adjust your profile</a> now."
#~ msgstr ""
#~ "Probablemente desee <a href=\"%(profile_url)s\">ajustar su perfil</a> "
#~ "ahora."

#~ msgid "Log in again"
#~ msgstr "Inicie sesión nuevamente"

#~ msgid "Please correct the error below."
#~ msgid_plural "Please correct the errors below."
#~ msgstr[0] "Corrija el siguiente error."
#~ msgstr[1] "Corrija los errores siguientes."

#~ msgid ""
#~ "Please enter your old password, for security's sake, and then enter your "
#~ "new password twice so we can verify you typed it in correctly."
#~ msgstr ""
#~ "Ingrese su contraseña anterior por cuestiones de seguridad; luego ingrese "
#~ "su nueva contraseña dos veces para verificar que la ingresó correctamente."

#~ msgid "Your password has been set. You may go ahead and log in now."
#~ msgstr "Se configuró su contraseña. Puede continuar e iniciar sesión."

#~ msgid "Log in"
#~ msgstr "Iniciar sesión"

#~ msgid ""
#~ "The password reset link is invalid, possibly because it has already been "
#~ "used. Please request a new password reset."
#~ msgstr ""
#~ "El enlace de reinicialización de contraseña era inválido, probablemente "
#~ "porque ya fue utilizado. Pida una nueva reinicialización de contraseña."

#~ msgid ""
#~ "We've e-mailed you instructions for setting your password to the e-mail "
#~ "address you submitted. You should be receiving it shortly."
#~ msgstr ""
#~ "Le enviamos las instrucciones para configurar su contraseña a la "
#~ "dirección de correo electrónico provista. Debería recibirlas pronto."

#~ msgid ""
#~ "You're receiving this e-mail because you requested a password reset for "
#~ "your user account at %(site_name)s."
#~ msgstr ""
#~ "Está recibiendo este correo porque pidió una reinicialización de "
#~ "contraseña para su cuenta de usuario en %(site_name)s."

#~ msgid "Please go to the following page and choose a new password:"
#~ msgstr "Visite la siguiente página y elija una nueva contraseña:"

#~ msgid "Your username, in case you've forgotten:"
#~ msgstr "Su nombre de usuario, en caso que se haya olvidado:"

#~ msgid "Thanks for using our site!"
#~ msgstr "¡Gracias por usar nuestro sitio!"

#~ msgid "The %(site_name)s team"
#~ msgstr "El equipo de %(site_name)s"

#~ msgid "You need to log in to be able to save translations!"
#~ msgstr "¡Necesita inciar sesión para poder guardar traducciones!"

#~ msgid "You can change password on <a href=\"%(pw_url)s\">separate page</a>."
#~ msgstr ""
#~ "Puede cambiar su contraseña en la <a href=\"%(pw_url)s\">página "
#~ "específica para ello</a>."

#~ msgid "Invalid link to repository!"
#~ msgstr "¡Enlace al repositorio inválido!"

#~ msgid ""
#~ "There are %(count)s strings, out of which %(translated)s&#37; is "
#~ "translated and %(fuzzy)s&#37; is fuzzy."
#~ msgstr ""
#~ "Hay %(count)s cadenas, de las cuales %(translated)s&#37; están traducidas "
#~ "y %(fuzzy)s&#37; son parciales."

#~ msgid ""
#~ "There are %(words)s words, out of which %(percent)s&#37; (%(translated)s) "
#~ "is translated."
#~ msgstr ""
#~ "Hay %(words)s palabras, de las cuales %(percent)s&#37; (%(translated)s) "
#~ "están traducidas."

#~ msgid "Add new language"
#~ msgstr "Agregar nuevo idioma"

#~ msgid "Invalid text direction"
#~ msgstr "Dirección de texto inválida"

#~ msgid "Text direction can be either LTR or RTL"
#~ msgstr ""
#~ "La dirección del texto tiene que ser «LTR» (izquierda a derecha) o "
#~ "«RTL» (derecha a izquierda)"

#~ msgid "There were no new strings in uploaded file, processed %d strings."
#~ msgstr ""
#~ "No hay nuevas cadenas en el archivo subido, se procesaron %d cadenas."

#~ msgid ""
#~ "File content successfully merged into translation, processed %d strings."
#~ msgstr ""
#~ "El contenido del archivo fue fusionado con la traducción de forma "
#~ "exitosa, se procesaron %d cadenas."

#~| msgid "Email addresses"
#~ msgid "Email address"
#~ msgstr "Dirección de correo electrónico"

#~| msgid "Email conference for translators"
#~ msgid "Email conference for translators."
#~ msgstr "Lista de correo para traductores."

#, fuzzy
#~| msgid "Name used in URLs"
#~ msgid "Name used in URLs and file names"
#~ msgstr "Nombre a utilizar en URLs"

#~ msgid "Instructions"
#~ msgstr "Instrucciones"

#~ msgid "Recent changes"
#~ msgstr "Cambios recientes"

#~ msgid "Recent edits"
#~ msgstr "Ediciones recientes"

#, fuzzy
#~| msgid "checks"
#~ msgid "Foo check"
#~ msgstr "chequeos"

#~ msgid "%(branch)s branch"
#~ msgstr "rama %(branch)s"

#~ msgid "Similar messages"
#~ msgstr "Mensajes similares"

#~ msgid "No similar strings found."
#~ msgstr "No se encontraron cadenas similares."

#~ msgid "AJAX request to load this content has failed!"
#~ msgstr "¡Falló el pedido AJAX para cargar este contenido!"

#, fuzzy
#~| msgid "The request for machine translation has failed."
#~ msgid "The request for machine translation has failed:"
#~ msgstr "Falló el pedido para la traducción automática."

#, fuzzy
#~| msgid "The request for machine translation has failed."
#~ msgid "The request for machine translation using %%s has failed:"
#~ msgstr "Falló el pedido para la traducción automática."

#~ msgid "Confirm resetting repository"
#~ msgstr "Confirmar reinicialización del repositorio"

#~ msgid "Resetting the repository will throw away all local changes!"
#~ msgstr "¡Reinicializar el repositorio descartará todos los cambios locales!"

#~ msgid "Ok"
#~ msgstr "Aceptar"

#~ msgid "Cancel"
#~ msgstr "Cancelar"

#~ msgid "Translate using Apertium"
#~ msgstr "Traducir con Apertium"

#~ msgid "Translate using Microsoft Translator"
#~ msgstr "Traducir con Microsoft Translator"

#~ msgid "Translate using MyMemory"
#~ msgstr "Traducir con MyMemory"

#~ msgid "Error details:"
#~ msgstr "Detalles de error:"

#~ msgid "Information about project"
#~ msgstr "Información del proyecto"

#~ msgid "Change your avatar at gravatar.com"
#~ msgstr "Cambie su avatar en gravatar.com"

#~| msgid "Android String Resource"
#~ msgid "Android Resource"
#~ msgstr "Recurso Android"

#~ msgid "Conflict handling"
#~ msgstr "Gestión de conflictos"

#~ msgid "Imported word is already existing in the glossary"
#~ msgstr "La palabra importada ya existe en el glosario"

#, fuzzy
#~| msgid "Plural"
#~ msgctxt "Plural form description"
#~ msgid "Plural"
#~ msgstr "Plural"

#, fuzzy
#~| msgid "a second ago"
#~| msgid_plural "%(count)s seconds ago"
#~ msgid "a day ago"
#~ msgid_plural "%(count)s days ago"
#~ msgstr[0] "hace un segundo"
#~ msgstr[1] "hace %(count)s segundos"

#~ msgctxt "naturaltime"
#~ msgid "%(delta)s from now"
#~ msgstr "%(delta)s a partir de ahora"

#~ msgid "Date"
#~ msgstr "Fecha"

#~ msgid "Lock valid till:"
#~ msgstr "Bloqueo válido hasta:"

#~ msgid "translating %(count)d strings into %(languages)d languages"
#~ msgstr "traduciendo %(count)d cadenas a %(languages)d idiomas"

#~ msgid "translating %(count)d strings into English"
#~ msgstr "traducioendo %(count)d cadenas al español"

#~ msgid "%(percent)d%% complete, help us improve!"
#~ msgstr "%(percent)d%% completado ¡ayúdanos a mejorar!"

#~ msgid ""
#~ "You can use %(language)s, %(subproject)s or %(project)s for language "
#~ "shortcut, subproject or project names."
#~ msgstr ""
#~ "Puede utilizar %(language)s, %(subproject)s o %(project)s para atajos de "
#~ "idioma, nombres de subproyecto o nombres de proyecto."

#~ msgid "Code:"
#~ msgstr "Código:"

#~ msgid "No sources found!"
#~ msgstr "¡No se encontraron archivos de de origen!"

#~ msgid "Dictionary"
#~ msgstr "Diccionario"

#~ msgid "Words in dictionary"
#~ msgstr "Palabras en el diccionario"

#~ msgid "Promote"
#~ msgstr "Promocionar"

#~ msgid "Powered by <a href=\"http://weblate.org\">Weblate %(version)s</a>"
#~ msgstr "Funciona con <a href=\"http://weblate.org\">Weblate %(version)s</a>"

#~ msgid ""
#~ "\n"
#~ "    Your account could not be activated.\n"
#~ "    This may be because it is already active or because you waited over \n"
#~ "    %(days)s day to activate it. \n"
#~ "    If this is not the case, please contact the website administrator. \n"
#~ "    Otherwise, you may <a href=\"%(reg_url)s\">register again.</a>\n"
#~ "    "
#~ msgid_plural ""
#~ "\n"
#~ "    Your account could not be activated.\n"
#~ "    This may be because it is already active or because you waited over \n"
#~ "    %(days)s days to activate it. \n"
#~ "    If this is not the case, please contact the website administrator. \n"
#~ "    Otherwise, you may <a href=\"%(reg_url)s\">register again.</a>\n"
#~ "    "
#~ msgstr[0] ""
#~ "\n"
#~ "No se pudo activar su cuenta.\n"
#~ "Esto puede ser porque ya fue activada o porque tardó más \n"
#~ "de %(days)s día en activarla.\n"
#~ "Si no es el caso, contacte con el administrador del sistema \n"
#~ "o <a href=\"%(reg_url)s\">regístrese nuevamente</a>.\n"
#~ "    "
#~ msgstr[1] ""
#~ "\n"
#~ "No se pudo activar su cuenta.\n"
#~ "Esto puede ser porque ya fue activada o porque tardó más \n"
#~ "de %(days)s días en activarla.\n"
#~ "Si no es el caso, contacte con el administrador del sistema \n"
#~ "o <a href=\"%(reg_url)s\">regístrese nuevamente</a>.\n"
#~ "    "

#~ msgid "Example:"
#~ msgstr "Ejemplo:"

#~ msgid ""
#~ "There are some not committed changes, you might want to <a href=\"%(url)s"
#~ "\">commit them</a>."
#~ msgstr ""
#~ "Hay cambios sin «commit», probablemente desee <a href=\"%(url)s"
#~ "\">ingresarlos en el respositorio</a>."

#~ msgid ""
#~ "There are also <a href=\"%(lang_url)s\">per language statistics</a> "
#~ "available."
#~ msgstr ""
#~ "También se encuentran disponibles <a href=\"%(lang_url)s\">estadísticas "
#~ "para cada idioma</a>."

#~ msgid "Users"
#~ msgstr "Usuarios"

#~ msgid "Source and translation do not both end with question mark"
#~ msgstr "Origen y destino no terminan con signo de interrogación"

#~ msgid "Source and translation do not both end with exclamation mark"
#~ msgstr "Origen y destino no terminan con signo de exclamación"<|MERGE_RESOLUTION|>--- conflicted
+++ resolved
@@ -8,17 +8,10 @@
 "Project-Id-Version: Weblate website\n"
 "Report-Msgid-Bugs-To: weblate@lists.cihar.com\n"
 "POT-Creation-Date: 2014-10-05 20:21+0200\n"
-<<<<<<< HEAD
-"PO-Revision-Date: 2014-05-06 16:14+0200\n"
-"Last-Translator: Matías Bellone <matiasbellone+weblate@gmail.com>\n"
-"Language-Team: Spanish <https://hosted.weblate.org/projects/weblate/master/"
-"es/>\n"
-=======
 "PO-Revision-Date: 2014-10-06 14:57+0200\n"
 "Last-Translator: Michal Čihař <michal@cihar.com>\n"
 "Language-Team: Spanish "
 "<https://hosted.weblate.org/projects/weblate/bootstrap/es/>\n"
->>>>>>> 6e9f1723
 "Language: es\n"
 "MIME-Version: 1.0\n"
 "Content-Type: text/plain; charset=UTF-8\n"
@@ -554,26 +547,13 @@
 "Translated content has to be released under <a href=\"http://en.wikipedia."
 "org/wiki/Free_software_license\">free license</a>."
 msgstr ""
-<<<<<<< HEAD
-=======
 "El contenido traducido tiene que ser publicado bajo una <a href=\""
 "http://en.wikipedia.org/wiki/Free_software_license\">licencia libre</a>."
->>>>>>> 6e9f1723
 
 #: weblate/html/accounts/hosting.html:38
 msgid ""
 "Source code has to be publicly available in supported version control system."
 msgstr ""
-<<<<<<< HEAD
-
-#: weblate/html/accounts/hosting.html:39
-msgid "There is no guarantee for service availability or quality."
-msgstr ""
-
-#: weblate/html/accounts/hosting.html:45
-msgid "Commercial hosting"
-msgstr ""
-=======
 "El código fuente tiene que estar disponible públicamente en un sistema de "
 "control de versiones compatible."
 
@@ -584,7 +564,6 @@
 #: weblate/html/accounts/hosting.html:45
 msgid "Commercial hosting"
 msgstr "Alojamiento comercial"
->>>>>>> 6e9f1723
 
 #: weblate/html/accounts/hosting.html:48
 msgid ""
@@ -723,7 +702,6 @@
 #: weblate/html/footer.html:9
 msgid "Documentation"
 msgstr "Documentación"
-<<<<<<< HEAD
 
 #: weblate/html/accounts/profile.html:75
 #, fuzzy
@@ -731,15 +709,6 @@
 msgid "Subscription settings"
 msgstr "Suscripciones"
 
-=======
-
-#: weblate/html/accounts/profile.html:75
-#, fuzzy
-#| msgid "Subscriptions"
-msgid "Subscription settings"
-msgstr "Suscripciones"
-
->>>>>>> 6e9f1723
 #: weblate/html/accounts/profile.html:88
 msgid "You will receive chosen notifications via email for all your languages."
 msgstr ""
@@ -1098,21 +1067,12 @@
 #: weblate/html/base.html:51 weblate/html/base.html.py:89
 msgid "Dashboard"
 msgstr ""
-<<<<<<< HEAD
 
 #: weblate/html/base.html:54 weblate/html/index.html:27
 #: weblate/html/index.html.py:53
 msgid "Your translations"
 msgstr "Sus traducciones"
 
-=======
-
-#: weblate/html/base.html:54 weblate/html/index.html:27
-#: weblate/html/index.html.py:53
-msgid "Your translations"
-msgstr "Sus traducciones"
-
->>>>>>> 6e9f1723
 #: weblate/html/base.html:75
 msgid "Logout"
 msgstr "Cerrar sesión"
@@ -1161,11 +1121,8 @@
 "Customizable quality checks will help you in improving quality of "
 "translations."
 msgstr ""
-<<<<<<< HEAD
-=======
 "Chequeos de calidad personalizables que le ayudarán a mejorar la calidad de "
 "las traducciones."
->>>>>>> 6e9f1723
 
 #: weblate/html/data-root.html:6 weblate/html/index.html:43
 #: weblate/html/share.html:30
@@ -1358,19 +1315,11 @@
 #: weblate/html/dictionary.html:84
 msgid "Add"
 msgstr "Agregar"
-<<<<<<< HEAD
 
 #: weblate/html/dictionary.html:103
 msgid "Import"
 msgstr "Importar"
 
-=======
-
-#: weblate/html/dictionary.html:103
-msgid "Import"
-msgstr "Importar"
-
->>>>>>> 6e9f1723
 #: weblate/html/dictionary.html:116
 msgid "You can download glossary in following formats:"
 msgstr "Puede descargar el glosario en los siguientes formatos:"
@@ -3040,19 +2989,11 @@
 #: weblate/html/translate.html:126
 msgid "List of recent changes done in Weblate"
 msgstr "Lista de cambios recientes realizados en Weblate"
-<<<<<<< HEAD
 
 #: weblate/html/translate.html:137 weblate/html/translate.html.py:205
 msgid "State"
 msgstr "Estado"
 
-=======
-
-#: weblate/html/translate.html:137 weblate/html/translate.html.py:205
-msgid "State"
-msgstr "Estado"
-
->>>>>>> 6e9f1723
 #: weblate/html/translate.html:165
 #, python-format
 msgid "%(user)s has suggested"
@@ -3172,7 +3113,6 @@
 #: weblate/html/translation.html:31
 msgid "Download source file"
 msgstr ""
-<<<<<<< HEAD
 
 #: weblate/html/translation.html:33
 msgid "Download for using within an application."
@@ -3228,63 +3168,6 @@
 "traducciones a diferentes ramas, corregir traducciones inconsistentes o "
 "traducir un nuevo subproyecto utilizando la memoria de traducción."
 
-=======
-
-#: weblate/html/translation.html:33
-msgid "Download for using within an application."
-msgstr ""
-
-#: weblate/html/translation.html:33
-#, fuzzy
-#| msgid "Copy word to translation"
-msgid "Download compiled translation"
-msgstr "Copiar la palabra a la traducción"
-
-#: weblate/html/translation.html:36
-#, fuzzy
-#| msgid "Your translations"
-msgid "Upload translation"
-msgstr "Sus traducciones"
-
-#: weblate/html/translation.html:46 weblate/html/translation.html.py:196
-msgid "Locking"
-msgstr "Bloqueo"
-
-#: weblate/html/translation.html:51 weblate/html/translation.html.py:142
-#: weblate/trans/models/changes.py:170
-msgid "Automatic translation"
-msgstr "Traducción automática"
-
-#: weblate/html/translation.html:78 weblate/html/widgets.html:60
-#: weblate/html/widgets.html.py:68 weblate/html/widgets.html:75
-#: weblate/html/widgets.html.py:83
-msgid "Translation status"
-msgstr "Estado de la traducción"
-
-#: weblate/html/translation.html:83 weblate/html/translation.html.py:265
-#: weblate/html/translation_info.html:9
-msgid "Strings"
-msgstr "Cadenas"
-
-#: weblate/html/translation.html:144
-#, fuzzy
-#| msgid ""
-#| "Automatic translation takes existing translations in this project and "
-#| "applies it to the current subproject. It can be used to push translations "
-#| "to a different branch, to fix inconsistent translations or to translate "
-#| "new subproject using translation memory."
-msgid ""
-"Automatic translation takes existing translations in this project and "
-"applies it to the current resource. It can be used to push translations to a "
-"different branch, to fix inconsistent translations or to translate new "
-"resource using translation memory."
-msgstr ""
-"La traducción automática utiliza traducciones existentes en este proyecto y "
-"las aplica al subproyecto actual. Puede ser utilizada para introducir "
-"traducciones a diferentes ramas, corregir traducciones inconsistentes o "
-"traducir un nuevo subproyecto utilizando la memoria de traducción."
-
->>>>>>> 6e9f1723
 #: weblate/html/translation.html:151
 msgid "Process"
 msgstr "Procesar"
@@ -3903,28 +3786,16 @@
 msgstr ""
 
 #: weblate/trans/forms.py:55
-<<<<<<< HEAD
-#, fuzzy
-=======
->>>>>>> 6e9f1723
 #| msgid "Insert tab character"
 msgid "Insert tab character"
 msgstr "Agregar caracter de tabulación"
 
 #: weblate/trans/forms.py:56
-<<<<<<< HEAD
-#, fuzzy
-=======
->>>>>>> 6e9f1723
 #| msgid "Insert new line"
 msgid "Insert new line"
 msgstr "Agregar nueva línea"
 
 #: weblate/trans/forms.py:57
-<<<<<<< HEAD
-#, fuzzy
-=======
->>>>>>> 6e9f1723
 #| msgid "Insert horizontal ellipsis"
 msgid "Insert horizontal ellipsis"
 msgstr "Agregar puntos suspensivos"
