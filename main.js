--- conflicted
+++ resolved
@@ -27,14 +27,10 @@
             //module value.
             exports: 'Backbone'
         },
-<<<<<<< HEAD
         'crypto.aes': {
             exports: 'CryptoJS'
         },
-        'tinysort': { deps: ['jquery'] },
-=======
         'jquery.tinysort': { deps: ['jquery'] },
->>>>>>> d5df785a
         'strophe': { deps: ['jquery'] },
         'underscore':   { exports: '_' },
         'strophe.muc':  { deps: ['strophe', 'jquery'] },
