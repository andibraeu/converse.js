<!DOCTYPE html>
<html lang="en">
<head>
    <title>Converse.js</title>
    <meta charset="utf-8">
    <meta http-equiv="Content-Type" content="text/html; charset=utf-8" />
    <meta name="viewport" content="width=device-width, initial-scale=1.0" />
    <meta name="description" content="Converse.js: A free chat client for your website" />
    <meta name="author" content="JC Brand" />
    <meta name="keywords" content="xmpp chat webchat converse.js" />
    <link type="text/css" rel="stylesheet" media="screen" href="components/bootstrap/dist/css/bootstrap.min.css" />
    <link type="text/css" rel="stylesheet" media="screen" href="components/fontawesome/css/font-awesome.min.css" />
    <link type="text/css" rel="stylesheet" media="screen" href="css/theme.css" />
    <link type="text/css" rel="stylesheet" media="screen" href="css/converse.css" />
    <script data-main="main" src="components/requirejs/require.js"></script>
    <!--
    <script src="builds/converse.website.min.js"></script>
    -->
</head>

<body id="page-top" data-spy="scroll" data-target=".navbar-custom">

    <nav class="navbar navbar-custom navbar-fixed-top" role="navigation">
        <div class="container">
            <div class="navbar-header page-scroll">
                <button type="button" class="navbar-toggle" data-toggle="collapse" data-target=".navbar-main-collapse">
                    <i class="fa fa-bars"></i>
                </button>
                <a class="navbar-brand" href="#page-top">
                    <i class="fa fa-play-circle"></i>  <span class="light">Home</span>
                </a>
            </div>

            <!-- Collect the nav links, forms, and other content for toggling -->
            <div class="collapse navbar-collapse navbar-right navbar-main-collapse">
                <ul class="nav navbar-nav">
                    <!-- Hidden li included to remove active class from about link when scrolled up past about section -->
                    <li class="hidden">
                        <a href="#page-top"></a>
                    </li>
                    <li class="page-scroll">
                        <a href="#about">About</a>
                    </li>
                    <li class="page-scroll">
                        <a href="#features">Features</a>
                    </li>
                    <li class="page-scroll">
                        <a href="#donate">Donate</a>
                    </li>
                    <li class="page-scroll">
                        <a href="#contact">Contact</a>
                    </li>
                    <li class="page-scroll">
                        <a href="https://github.com/jcbrand/converse.js/releases" class="button" target="_blank">Download</a>
                    </li>
                    <li class="page-scroll">
                        <a href="/docs/html/index.html" target="_blank">Documentation</a>
                    </li>
                </ul>
            </div>
            <!-- /.navbar-collapse -->
        </div>
        <!-- /.container -->
    </nav>

    <section class="intro">
        <div class="intro-body">
            <div class="container">
                <div class="row">
                    <div class="col-md-8 col-md-offset-2">
                        <h1 class="brand-heading">Converse.js</h1>
                        <p class="intro-text">An XMPP/Jabber webchat client for your website</p>
                        <div class="page-scroll">
                            <a href="#about" class="btn btn-default btn-lg">Learn More</a>
                        </div>
                    </div>
                </div>
                <div class="row">
                    <div class="col-md-8 col-md-offset-2 banner-social-buttons">
                        <ul class="list-inline">
                            <li><a href="https://twitter.com/jcopkode" class="btn btn-circle btn-lg" title="Twitter" target="_blank"><i class="fa fa-twitter"></i></a>
                            </li>
                            <li><a href="https://github.com/jcbrand/converse.js" class="btn btn-circle btn-lg" title="GitHub" target="_blank"><i class="fa fa-github"></i></a>
                            </li>
                        </ul>
                    </div>
                </div>
            </div>
        </div>
    </section>

    <section id="about" class="container content-section text-center">
        <div class="row">
            <div class="col-lg-8 col-lg-offset-2">
                <h2><strong>Converse.js</strong> is a free and open source chat client that runs in your browser and can be integrated into any website.</h3>
                <p>Similar to <a href="https://www.facebook.com/sitetour/chat.php" target="_blank">Facebook chat</a> but it also supports multi-user chatrooms.</p>
                <p>
                    <strong>Converse.js</strong> can connect to any accessible <a href="http://xmpp.org" target="_blank">XMPP/Jabber</a> server,
                    either from a public provider such as <a href="http://jabber.org">jabber.org</a>, or one you have set up yourself.
                </p>
                <p>
                    It's possible to enable single-site-login, whereby users already authenticated in your website will also automatically be logged in on the chat server.
                    Please refer to the <strong><a target="_blank" href="/docs/html/index.html">documentation</a></strong> for more info.
                </p>
            </div>
        </div>
    </section>

    <section class="features-section content-section" id="features">
        <div class="container">
            <div class="row">
                <div class="col-lg-4">
                    <section>
                        <span class="feature-icon page-scroll"><a class="fa fa-globe" href="#features" title="Integration"></a></span>
                        <header>
                            <h2>Integration</h2>
                        </header>
                        <ul class="integration">
                            <li><a href="http://github.com/collective/collective.xmpp.chat" target="_blank">Plone</a></li>
                            <li><a href="https://pypi.python.org/pypi/django-conversejs" target="_blank">Django</a></li>
                            <li><a href="https://github.com/priyadi/roundcube-converse.js-xmpp-plugin" target="_blank">Roundcube</a></li>
                            <li><a href="http://wordpress.org/plugins/conversejs" target="_blank">Wordpress</a></li>
                        </ul>
                    </section>
                </div>
                <div class="col-lg-4">
                    <section>
                        <span class="feature-icon page-scroll"><a class="fa fa-check-square-o" href="#features" title="Features"></a></span>
                    </section>
                        <header>
                            <h2>Features</h2>
                        </header>
                        <ul class="features">
                            <li>Single-user chat</li>
                            <li>Multi-user chatrooms (<a href="http://xmpp.org/extensions/xep-0045.html" target="_blank">XEP 45</a>)</li>
                            <li>vCard support (<a href="http://xmpp.org/extensions/xep-0054.html" target="_blank">XEP 54</a>)</li>
                            <li>Service discovery (<a href="http://xmpp.org/extensions/xep-0030.html" target="_blank">XEP 30</a>)</li>
                            <li>Contact rosters</li>
                            <li>Contact subscriptions</li>
                            <li>Accept or decline contact requests</li>
                            <li>Roster item exchange (<a href="http://xmpp.org/extensions/tmp/xep-0144-1.1.html" target="_blank">XEP 144</a>)</li>
                            <li>Chat statuses (online, busy, away, offline)</li>
                            <li>Custom status messages</li>
                            <li>Typing notifications</li>
                            <li>Third person messages (/me )</li>
                            <li>Translated into 13 languages</li>
                            <li>Off-the-record encryption
                        </ul>
                </div>
                <div class="col-lg-4">
                    <section>
                        <span class="feature-icon page-scroll"><a class="fa fa-video-camera" href="#features" title="Screencasts"></a></span>
                        <header>
                            <h2>Screencasts</h2>
                        </header>
                        <ul class="screencasts">
                            <li>
                                <a href="http://opkode.com/media/blog/instant-messaging-for-plone-with-javascript-and-xmpp" target="_blank">
                                    In a Plone site
                                </a>
                            </li>
                            <li>
                                <a href="http://opkode.com/media/blog/2013/04/02/converse.js-xmpp-instant-messaging-with-javascript" target="_blank">
                                    Chatting with buddies from Jabber.org and Gmail
                                </a>
                            </li>
                            <li>
                                <a href="https://opkode.com/media/blog/2013/11/11/conversejs-otr-support" target="_blank">
                                    Off-the-record encryption
                                </a>
                            </li>
                        </ul>
                    </section>
                </div>
            </div>
        </div>
    </section>

    <section id="donate" class="donate-section content-section text-center">
        <div class="container">
            <div class="row">
                <div class="col-lg-8 col-lg-offset-2">
                    <h3>Donate</h3>
                    <p class="bitcoin-header">Most of the work done on <strong>converse.js</strong> is unpaid and a labor of love.</p>
                    <p>A heartfelt thanks to those have donated already.</p>
                    <p class="bitcoin-header"><strong>Bitcoin</strong></p>
                    <img src="css/images/bitcoin_qr_code.png"/>
                    <p>16FsPqE9DhFTryxrUenpsGX4LJ1TPu8GqS</p>
                </div>
            </div>
        </div>
    </section>

    <section class="outro content-section" id="contact">
        <div class="intro-body">
            <div class="container">
                <div class="row">
                    <div class="col-lg-8 col-lg-offset-2">
                        <h2>Contact</h2>
                        <p>
                            <ul class="contact">
                                <li>Follow me on <a href="http://twitter.com/jcopkode" target="_blank">Twitter</a>.</li>
                                <li>Chat with me via XMPP: <a href="xmpp:jc@opkode.com" class="xmpp JSnocheck" title="XMPP/Jabber">jc@opkode.com</a>.</li>
                                <li>For technical support, please write to the mailing list: <a href="mailto:conversejs@librelist.com">conversejs@librelist.com</a>.</li>
                                <li>Also check out the <a href="http://librelist.com/browser/conversejs" target="_blank">mailing list archives</a>.</li>
                                <li>Please file <a target="_blank" href="https://github.com/jcbrand/converse.js/issues">bugs on Github</a>.</li>
                                <li>I'm available for features and <a href="http://opkode.com/contact" target="_blank">consulting</a>.</li>
                            <ul>
                        </p>
                    </div>
                </div>
            </div>
        </div>
    </section>
</body>

<script type="text/javascript">
    var gaJsHost = (("https:" == document.location.protocol) ? "https://ssl." : "http://www.");
    document.write(unescape("%3Cscript src='" + gaJsHost + "google-analytics.com/ga.js' type='text/javascript'%3E%3C/script%3E"));
</script>
<script type="text/javascript">try { var pageTracker = _gat._getTracker("UA-2128260-8"); pageTracker._trackPageview(); } catch(err) {}</script>

<script>
    require(['converse'], function (converse) {
        converse.initialize({
            allow_otr: true,
            auto_list_rooms: false,
            auto_subscribe: false,
<<<<<<< HEAD
            bosh_service_url: 'https://bind.opkode.com', // Please use this connection manager only for testing purposes
=======
            bosh_service_url: 'https://bind.conversejs.org', // Please use this connection manager only for testing purposes
>>>>>>> 0c7252f9
            debug: true ,
            hide_muc_server: false,
            i18n: locales['en'], // Refer to ./locale/locales.js to see which locales are supported
            prebind: false,
            show_controlbox_by_default: true,
            xhr_user_search: false,
            roster_groups: true
        });
    });
</script>
</html><|MERGE_RESOLUTION|>--- conflicted
+++ resolved
@@ -226,11 +226,7 @@
             allow_otr: true,
             auto_list_rooms: false,
             auto_subscribe: false,
-<<<<<<< HEAD
-            bosh_service_url: 'https://bind.opkode.com', // Please use this connection manager only for testing purposes
-=======
             bosh_service_url: 'https://bind.conversejs.org', // Please use this connection manager only for testing purposes
->>>>>>> 0c7252f9
             debug: true ,
             hide_muc_server: false,
             i18n: locales['en'], // Refer to ./locale/locales.js to see which locales are supported
